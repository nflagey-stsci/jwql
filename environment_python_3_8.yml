--- conflicted
+++ resolved
@@ -2,13 +2,8 @@
 - defaults
 - http://ssb.stsci.edu/astroconda
 dependencies:
-<<<<<<< HEAD
-- authlib=0.15.1
+- authlib=0.15.2
 - django=2.2.5
-=======
-- authlib=0.15.2
-- django=3.0.3
->>>>>>> edc320a9
 - flake8=3.8.3
 - inflection=0.3.1
 - ipython=7.16.1
