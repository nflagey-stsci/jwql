"""Maps URL paths to views in the ``jwql`` app.

This module connects requested URL paths to the corresponding view in
``views.py`` for each webpage in the ``jwql`` app. When django is
provided a path, it searches through the ``urlpatterns`` list provided
here until it finds one that matches. It then calls the assigned view
to load the appropriate webpage, passing an ``HttpRequest`` object.

Authors
-------

    - Lauren Chambers
    - Matthew Bourque
    - Johannes Sahlmann
    - Teagan King

Use
---

    Function views
        1. Add an import:  from my_app import views
        2. Add a URL to urlpatterns:  path('', views.home, name='home')
    Class-based views
        1. Add an import:  from other_app.views import Home
        2. Add a URL to urlpatterns:  path('', Home.as_view(), name='home')
    Including another URLconf
        1. Import the include() function: from django.urls import include, path
        2. Add a URL to urlpatterns:  path('blog/', include('blog.urls'))

References
----------
    For more information please see:
        ``https://docs.djangoproject.com/en/2.0/topics/http/urls/``

Notes
-----
    Be aware that when a url is requested, it will be directed to the
    first matching path in the ``urlpatterns`` list that it finds. The
    ``<str:var>`` tag is just a placeholder. To avoid complications,
    users should order their paths in order from shortest to longest,
    and after that from most to least specific.
"""

from django.urls import path
from django.urls import re_path

from . import api_views
from . import monitor_views
from . import oauth
from . import views

app_name = 'jwql'
instruments = 'nircam|NIRCam|niriss|NIRISS|nirspec|NIRSpec|miri|MIRI|fgs|FGS'

urlpatterns = [

    # Home
    path('', views.home, name='home'),

    # Authentication
    path('login/', oauth.login, name='login'),
    path('logout/', oauth.logout, name='logout'),
    path('authorize/', oauth.authorize, name='authorize'),

    # MIRI-specific views
    path('miri/miri_data_trending/', views.miri_data_trending, name='miri_data_trending'),

    # NIRSpec-specific views
    path('nirspec/nirspec_data_trending/', views.nirspec_data_trending, name='nirspec_data_trending'),

    # Common monitor views
    re_path(r'^(?P<inst>({}))/dark_monitor/$'.format(instruments), monitor_views.dark_monitor, name='dark_monitor'),
    re_path(r'^(?P<inst>({}))/bad_pixel_monitor/$'.format(instruments), monitor_views.bad_pixel_monitor, name='bad_pixel_monitor'),
    re_path(r'^(?P<inst>({}))/+readnoise_monitor/$'.format(instruments), monitor_views.readnoise_monitor, name='readnoise_monitor'),

    # Main site views
    path('about/', views.about, name='about'),
    path('api/', views.api_landing, name='api'),
    path('dashboard/', views.dashboard, name='dashboard'),
    path('edb/', views.engineering_database, name='edb'),
<<<<<<< HEAD
=======
    path('download_table/<str:tablename>', views.export, name='download_table'),
    path('query_anomaly/', views.query_anomaly, name='query_anomaly'),
    path('query_anomaly_2/', views.query_anomaly_2, name='query_anomaly_2'),
    path('query_anomaly_3/', views.query_anomaly_3, name='query_anomaly_3'),
>>>>>>> c2faa2db
    path('query_submit/', views.query_submit, name='query_submit'),
    path('dynamic_anomaly/', views.dynamic_anomaly, name='dynamic_anomaly'),
    path('table_viewer', views.jwqldb_table_viewer, name='table_viewer'),
    re_path(r'^(?P<inst>({}))/$'.format(instruments), views.instrument, name='instrument'),
    re_path(r'^(?P<inst>({}))/archive/$'.format(instruments), views.archived_proposals, name='archive'),
    re_path(r'^(?P<inst>({}))/unlooked/$'.format(instruments), views.unlooked_images, name='unlooked'),
    re_path(r'^(?P<inst>({}))/(?P<file_root>[\w]+)/$'.format(instruments), views.view_image, name='view_image'),
    re_path(r'^(?P<inst>({}))/(?P<filename>.+)/header/$'.format(instruments), views.view_header, name='view_header'),
    re_path(r'^(?P<inst>({}))/archive/(?P<proposal>[\d]{{1,5}})/$'.format(instruments), views.archive_thumbnails, name='archive_thumb'),

    # AJAX views
    re_path('ajax/query_submit/', views.archive_thumbnails_query_ajax, name='archive_thumb_query_ajax'),
    re_path(r'^ajax/(?P<inst>({}))/archive/$'.format(instruments), views.archived_proposals_ajax, name='archive_ajax'),
    re_path(r'^ajax/(?P<inst>({}))/archive/(?P<proposal>[\d]{{1,5}})/$'.format(instruments), views.archive_thumbnails_ajax, name='archive_thumb_ajax'),

    # REST API views
    path('api/proposals/', api_views.all_proposals, name='all_proposals'),
    #path('api/queried_thumbnails/', api_views.thumbnails_all_instruments, name='thumbnails_all_instruments'),
    re_path(r'^api/(?P<inst>({}))/proposals/$'.format(instruments), api_views.instrument_proposals, name='instrument_proposals'),
    re_path(r'^api/(?P<inst>({}))/preview_images/$'.format(instruments), api_views.preview_images_by_instrument, name='preview_images_by_instrument'),
    re_path(r'^api/(?P<inst>({}))/thumbnails/$'.format(instruments), api_views.thumbnails_by_instrument, name='thumbnails_by_instrument'),
    re_path(r'^api/(?P<proposal>[\d]{1,5})/filenames/$', api_views.filenames_by_proposal, name='filenames_by_proposal'),
    re_path(r'^api/(?P<proposal>[\d]{1,5})/preview_images/$', api_views.preview_images_by_proposal, name='preview_images_by_proposal'),
    re_path(r'^api/(?P<proposal>[\d]{1,5})/thumbnails/$', api_views.thumbnails_by_proposal, name='preview_images_by_proposal'),
    re_path(r'^api/(?P<rootname>[\w]+)/filenames/$', api_views.filenames_by_rootname, name='filenames_by_rootname'),
    re_path(r'^api/(?P<rootname>[\w]+)/preview_images/$', api_views.preview_images_by_rootname, name='preview_images_by_rootname'),
    re_path(r'^api/(?P<rootname>[\w]+)/thumbnails/$', api_views.thumbnails_by_rootname, name='thumbnails_by_rootname'),
]<|MERGE_RESOLUTION|>--- conflicted
+++ resolved
@@ -78,13 +78,7 @@
     path('api/', views.api_landing, name='api'),
     path('dashboard/', views.dashboard, name='dashboard'),
     path('edb/', views.engineering_database, name='edb'),
-<<<<<<< HEAD
-=======
     path('download_table/<str:tablename>', views.export, name='download_table'),
-    path('query_anomaly/', views.query_anomaly, name='query_anomaly'),
-    path('query_anomaly_2/', views.query_anomaly_2, name='query_anomaly_2'),
-    path('query_anomaly_3/', views.query_anomaly_3, name='query_anomaly_3'),
->>>>>>> c2faa2db
     path('query_submit/', views.query_submit, name='query_submit'),
     path('dynamic_anomaly/', views.dynamic_anomaly, name='dynamic_anomaly'),
     path('table_viewer', views.jwqldb_table_viewer, name='table_viewer'),
