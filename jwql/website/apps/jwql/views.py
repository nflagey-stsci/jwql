"""Defines the views for the ``jwql`` web app.

In Django, "a view function, or view for short, is simply a Python
function that takes a Web request and returns a Web response" (from
Django documentation). This module defines all of the views that are
used to generate the various webpages used for the JWQL application.
For example, these views can list the tools available to users, query
the ``jwql`` database, and display images and headers.

Authors
-------

    - Lauren Chambers
    - Johannes Sahlmann
    - Teagan King
    - Mees Fix
    - Bryan Hilbert
    - Maria Pena-Guerrero
    - Bradley Sappington
    - Melanie Clarke


Use
---

    This module is called in ``urls.py`` as such:
    ::

        from django.urls import path
        from . import views
        urlpatterns = [path('web/path/to/view/', views.view_name,
        name='view_name')]

References
----------
    For more information please see:
        ``https://docs.djangoproject.com/en/2.0/topics/http/views/``

Dependencies
------------
    The user must have a configuration file named ``config.json``
    placed in the ``jwql`` directory.
"""

from collections import defaultdict
from copy import deepcopy
import csv
<<<<<<< HEAD
import datetime
=======
import json
>>>>>>> b9794cc2
import glob
import logging
import os
import operator

from bokeh.layouts import layout
from bokeh.embed import components
from django.http import HttpResponse, JsonResponse
from django.shortcuts import redirect, render
import numpy as np
import socket

from jwql.database.database_interface import load_connection
from jwql.utils import monitor_utils
from jwql.utils.interactive_preview_image import InteractivePreviewImg
from jwql.utils.constants import EXPOSURE_PAGE_SUFFIX_ORDER, JWST_INSTRUMENT_NAMES_MIXEDCASE, URL_DICT, THUMBNAIL_FILTER_LOOK, QUERY_CONFIG_TEMPLATE, QUERY_CONFIG_KEYS
from jwql.utils.utils import filename_parser, get_base_url, get_config, get_rootnames_for_instrument_proposal, query_unformat

from .data_containers import build_table
from .data_containers import get_acknowledgements
from .data_containers import get_anomaly_form
from .data_containers import get_dashboard_components
from .data_containers import get_edb_components
from .data_containers import get_explorer_extension_names
from .data_containers import get_header_info
from .data_containers import get_image_info
from .data_containers import get_instrument_looks
from .data_containers import get_thumbnails_all_instruments
from .data_containers import random_404_page
from .data_containers import text_scrape
from .data_containers import thumbnails_ajax
from .data_containers import thumbnails_query_ajax
from .data_containers import thumbnails_date_range_ajax
from .forms import JwqlQueryForm
from .forms import FileSearchForm
if not os.environ.get("READTHEDOCS"):
    from .models import Observation, Proposal, RootFileInfo
from astropy.io import fits
from astropy.time import Time
import astropy.units as u


def jwql_query(request):
    """The anomaly query form page"""

    form = JwqlQueryForm(request.POST or None)

    if request.method == 'POST':
        if form.is_valid():
            query_configs = {}
            for instrument in ['miri', 'nirspec', 'niriss', 'nircam', 'fgs']:
                query_configs[instrument] = {}
                query_configs[instrument]['filters'] = [query_unformat(i) for i in form.cleaned_data['{}_filt'.format(instrument)]]
                query_configs[instrument]['apertures'] = [query_unformat(i) for i in form.cleaned_data['{}_aper'.format(instrument)]]
                query_configs[instrument]['detectors'] = [query_unformat(i) for i in form.cleaned_data['{}_detector'.format(instrument)]]
                query_configs[instrument]['exptypes'] = [query_unformat(i) for i in form.cleaned_data['{}_exptype'.format(instrument)]]
                query_configs[instrument]['readpatts'] = [query_unformat(i) for i in form.cleaned_data['{}_readpatt'.format(instrument)]]
                query_configs[instrument]['gratings'] = [query_unformat(i) for i in form.cleaned_data['{}_grating'.format(instrument)]]
                query_configs[instrument]['anomalies'] = [query_unformat(i) for i in form.cleaned_data['{}_anomalies'.format(instrument)]]

            all_filters, all_apers, all_detectors, all_exptypes, all_readpatts, all_gratings, all_anomalies = {}, {}, {}, {}, {}, {}, {}
            for instrument in query_configs:
                all_filters[instrument] = query_configs[instrument]['filters']
                all_apers[instrument] = query_configs[instrument]['apertures']
                all_detectors[instrument] = query_configs[instrument]['detectors']
                all_exptypes[instrument] = query_configs[instrument]['exptypes']
                all_readpatts[instrument] = query_configs[instrument]['readpatts']
                all_gratings[instrument] = query_configs[instrument]['gratings']
                all_anomalies[instrument] = query_configs[instrument]['anomalies']

            parameters = QUERY_CONFIG_TEMPLATE.copy()
            parameters[QUERY_CONFIG_KEYS.INSTRUMENTS] = form.cleaned_data['instrument']
            parameters[QUERY_CONFIG_KEYS.ANOMALIES] = all_anomalies
            parameters[QUERY_CONFIG_KEYS.APERTURES] = all_apers
            parameters[QUERY_CONFIG_KEYS.FILTERS] = all_filters
            parameters[QUERY_CONFIG_KEYS.DETECTORS] = all_detectors
            parameters[QUERY_CONFIG_KEYS.EXP_TYPES] = all_exptypes
            parameters[QUERY_CONFIG_KEYS.READ_PATTS] = all_readpatts
            parameters[QUERY_CONFIG_KEYS.GRATINGS] = all_gratings
            parameters[QUERY_CONFIG_KEYS.EXP_TIME_MIN] = str(form.cleaned_data['exp_time_min'])
            parameters[QUERY_CONFIG_KEYS.EXP_TIME_MAX] = str(form.cleaned_data['exp_time_max'])

            # save the query config settings to a session
            request.session['query_config'] = parameters
            return redirect('/query_submit')

    context = {'form': form,
               'inst': ''}
    template = 'jwql_query.html'

    return render(request, template, context)


def about(request):
    """Generate the ``about`` page

    Parameters
    ----------
    request : HttpRequest object
        Incoming request from the webpage

    Returns
    -------
    HttpResponse object
        Outgoing response sent to the webpage
    """

    template = 'about.html'
    acknowledgements = get_acknowledgements()
    context = {'acknowledgements': acknowledgements,
               'inst': ''}

    return render(request, template, context)


def api_landing(request):
    """Generate the ``api`` page

    Parameters
    ----------
    request : HttpRequest object
        Incoming request from the webpage

    Returns
    -------
    HttpResponse object
        Outgoing response sent to the webpage
    """

    template = 'api_landing.html'
    context = {'inst': ''}

    return render(request, template, context)


def save_page_navigation_data_ajax(request):
    """
    Takes a bracketless string of rootnames and expstarts, and saves it as a session dictionary

    Parameters
    ----------
    request: HttpRequest object
        Incoming request from the webpage


    Returns
    -------
    HttpResponse object
        Outgoing response sent to the webpage
    """

    # a string of the form " 'rootname1'='expstart1', 'rootname2'='expstart2', ..."
    if request.method == 'POST':
        navigate_dict = request.POST.get('navigate_dict')
        # Save session in form {rootname:expstart}
        rootname_expstarts = dict(item.split("=") for item in navigate_dict.split(","))
        request.session['navigation_data'] = rootname_expstarts
    context = {'item': request.session['navigation_data']}
    return JsonResponse(context, json_dumps_params={'indent': 2})


def archive_date_range(request, inst):
    """Generate the page for date range images

    Parameters
    ----------
    request : HttpRequest object
        Incoming request from the webpage
    inst : str
        Name of JWST instrument

    Returns
    -------
    HttpResponse object
        Outgoing response sent to the webpage
    """

    # Ensure the instrument is correctly capitalized
    inst = JWST_INSTRUMENT_NAMES_MIXEDCASE[inst.lower()]

    template = 'archive_date_range.html'
    sort_type = request.session.get('image_sort', 'Recent')
    context = {'inst': inst,
               'base_url': get_base_url(),
               'sort': sort_type}

    return render(request, template, context)


def archive_date_range_ajax(request, inst, start_date, stop_date):
    """Generate the page listing all archived images within the inclusive date range for all proposals

    Parameters
    ----------
    request : HttpRequest object
        Incoming request from the webpage
    inst : str
        Name of JWST instrument
    start_date : str
        Start date for date range
    stop_date : str
        stop date for date range

    Returns
    -------
    JsonResponse object
        Outgoing response sent to the webpage
    """

    # Ensure the instrument is correctly capitalized
    inst = JWST_INSTRUMENT_NAMES_MIXEDCASE[inst.lower()]

    # Calculate start date/time in MJD format to begin our range
    inclusive_start_time = Time(start_date)
    # Add a minute to the stop time and mark it 'exclusive' for code clarity, doing this to get all seconds selected minute
    exclusive_stop_time = Time(stop_date) + (1 * u.minute)

    # Get a queryset of all observations STARTING WITHIN our date range
    begin_after_start = Observation.objects.filter(proposal__archive__instrument=inst, obsstart__gte=inclusive_start_time.mjd)
    all_entries_beginning_in_range = begin_after_start.filter(obsstart__lt=exclusive_stop_time.mjd)

    # Get a queryset of all observations ENDING WITHIN our date range
    end_after_start = Observation.objects.filter(proposal__archive__instrument=inst, obsend__gte=inclusive_start_time.mjd)
    all_entries_ending_in_range = end_after_start.filter(obsend__lt=exclusive_stop_time.mjd)

    # Get a queryset of all observations SPANNING (starting before and ending after) our date range.  Bump our window out a few days to catch hypothetical
    # observations that last over 24 hours.  The larger the window the more time the query takes so keeping it tight.
    two_days_before_start_time = Time(start_date) - (2 * u.day)
    two_days_after_end_time = Time(stop_date) + (3 * u.day)
    end_after_stop = Observation.objects.filter(proposal__archive__instrument=inst, obsend__gte=two_days_after_end_time.mjd)
    all_entries_spanning_range = end_after_stop.filter(obsstart__lt=two_days_before_start_time.mjd)

    obs_beginning = [observation for observation in all_entries_beginning_in_range]
    obs_ending = [observation for observation in all_entries_ending_in_range]
    obs_spanning = [observation for observation in all_entries_spanning_range]

    # Create a single list of all pertinent observations
    all_observations = list(set(obs_beginning + obs_ending + obs_spanning))
    # Get all thumbnails that occurred within the time frame for these observations
    data = thumbnails_date_range_ajax(inst, all_observations, inclusive_start_time.mjd, exclusive_stop_time.mjd)
    data['thumbnail_sort'] = request.session.get("image_sort", "Recent")

    # Create Dictionary of Rootnames with expstart
    save_page_navigation_data(request, data)
    return JsonResponse(data, json_dumps_params={'indent': 2})


def archived_proposals(request, inst):
    """Generate the page listing all archived proposals in the database

    Parameters
    ----------
    request : HttpRequest object
        Incoming request from the webpage
    inst : str
        Name of JWST instrument

    Returns
    -------
    HttpResponse object
        Outgoing response sent to the webpage
    """

    # Ensure the instrument is correctly capitalized
    inst = JWST_INSTRUMENT_NAMES_MIXEDCASE[inst.lower()]

    template = 'archive.html'
    context = {'inst': inst,
               'base_url': get_base_url()}

    return render(request, template, context)


def archived_proposals_ajax(request, inst):
    """Generate the page listing all archived proposals in the database

    Parameters
    ----------
    request : HttpRequest object
        Incoming request from the webpage
    inst : str
        Name of JWST instrument

    Returns
    -------
    JsonResponse object
        Outgoing response sent to the webpage
    """
    # Read in the json file created by data_containers.create_archived_proposals_context
    # and use as the context
    output_dir = get_config()['outputs']
    context_file = os.path.join(output_dir, 'archive_page', f'{inst}_archive_context.json')

    with open(context_file, 'r') as obj:
        context = json.load(obj)

    return JsonResponse(context, json_dumps_params={'indent': 2})


def archive_thumbnails_ajax(request, inst, proposal, observation=None):
    """Generate the page listing all archived images in the database
    for a certain proposal

    Parameters
    ----------
    request : HttpRequest object
        Incoming request from the webpage
    inst : str
        Name of JWST instrument
    proposal : str
        Number of observing proposal
    observation : str
        Observation number within the proposal

    Returns
    -------
    JsonResponse object
        Outgoing response sent to the webpage
    """
    # Ensure the instrument is correctly capitalized
    inst = JWST_INSTRUMENT_NAMES_MIXEDCASE[inst.lower()]

    data = thumbnails_ajax(inst, proposal, obs_num=observation)
    data['thumbnail_sort'] = request.session.get("image_sort", "Ascending")

    save_page_navigation_data(request, data)
    return JsonResponse(data, json_dumps_params={'indent': 2})


def archive_thumbnails_per_observation(request, inst, proposal, observation):
    """Generate the page listing all archived images in the database
    for a certain proposal

    Parameters
    ----------
    request : HttpRequest object
        Incoming request from the webpage
    inst : str
        Name of JWST instrument
    proposal : str
        Number of observing proposal
    observation : str
    Observation number within the proposal

    Returns
    -------
    HttpResponse object
        Outgoing response sent to the webpage
    """
    # Ensure the instrument is correctly capitalized
    inst = JWST_INSTRUMENT_NAMES_MIXEDCASE[inst.lower()]
    proposal_meta = text_scrape(proposal)

    # Get a list of all observation numbers for the proposal
    # This will be used to create buttons for observation-specific
    # pages
    rootnames = get_rootnames_for_instrument_proposal(inst, proposal)
    all_obs = []
    for root in rootnames:
        try:
            all_obs.append(filename_parser(root)['observation'])
        except KeyError:
            pass

    obs_list = sorted(list(set(all_obs)))

    sort_type = request.session.get('image_sort', 'Ascending')
    template = 'thumbnails_per_obs.html'
    context = {'base_url': get_base_url(),
               'inst': inst,
               'obs': observation,
               'obs_list': obs_list,
               'prop': proposal,
               'prop_meta': proposal_meta,
               'sort': sort_type}

    return render(request, template, context)


def archive_thumbnails_query_ajax(request):
    """Generate the page listing all archived images in the database
    for a certain proposal

    Parameters
    ----------
    request : HttpRequest object
        Incoming request from the webpage
    inst : str
        Name of JWST instrument
    proposal : str
        Number of observing proposal

    Returns
    -------
    JsonResponse object
        Outgoing response sent to the webpage
    """

    parameters = request.session.get("query_config", QUERY_CONFIG_TEMPLATE.copy())
    # Ensure the instrument is correctly capitalized
    instruments_list = []
    for instrument in parameters[QUERY_CONFIG_KEYS.INSTRUMENTS]:
        instrument = JWST_INSTRUMENT_NAMES_MIXEDCASE[instrument.lower()]
        instruments_list.append(instrument)

    # when parameters only contains nirspec as instrument, thumbnails still end up being all niriss data
    thumbnails = get_thumbnails_all_instruments(parameters)

    data = thumbnails_query_ajax(thumbnails)
    data['thumbnail_sort'] = request.session.get("image_sort", "Ascending")
    save_page_navigation_data(request, data)
    return JsonResponse(data, json_dumps_params={'indent': 2})


def dashboard(request):
    """Generate the dashbaord page

    Parameters
    ----------
    request : HttpRequest object
        Incoming request from the webpage

    Returns
    -------
    HttpResponse object
        Outgoing response sent to the webpage
    """

    template = 'dashboard.html'

    db = get_dashboard_components(request)
    pie_graph = db.dashboard_instrument_pie_chart()
    files_graph = db.dashboard_files_per_day()
    filetype_bar = db.dashboard_filetype_bar_chart()
    table_columns, table_values = db.dashboard_monitor_tracking()
    grating_plot = db.dashboard_exposure_count_by_filter()
    anomaly_plot = db.dashboard_anomaly_per_instrument()

    plot = layout([[files_graph], [pie_graph, filetype_bar],
                   [grating_plot, anomaly_plot]], sizing_mode='stretch_width')
    script, div = components(plot)

    time_deltas = ['All Time', '1 Day', '1 Week', '1 Month', '1 Year']

    context = {'inst': '',
               'script': script,
               'div': div,
               'table_columns': table_columns,
               'table_rows': table_values,
               'time_deltas': time_deltas}

    return render(request, template, context)


def download_report(request, inst):
    """Download data report by look status.

    Parameters
    ----------
    request : HttpRequest object
        Incoming request from the webpage.
    inst : str
        The JWST instrument of interest.

    Returns
    -------
    response : HttpResponse object
        Outgoing response sent to the webpage
    """
    # check for filter criteria passed in request
    kwargs = dict()
    for filter_name in ['look', 'exp_type', 'cat_type', 'sort_as']:
        kwargs[filter_name] = request.GET.get(filter_name)

    # get all observation looks from file info model
    # and join with observation descriptors
    keys, looks = get_instrument_looks(inst, **kwargs)

    today = datetime.datetime.now().strftime('%Y%m%d')
    filename = f'{inst.lower()}_report_{today}.csv'
    response = HttpResponse(content_type='text/csv')
    response['Content-Disposition'] = f'attachment; filename="{filename}"'

    writer = csv.writer(response)
    writer.writerow(keys)
    for row in looks:
        writer.writerow(row.values())

    return response


def engineering_database(request):
    """Generate the EDB page.

    Parameters
    ----------
    request : HttpRequest object
        Incoming request from the webpage

    Returns
    -------
    HttpResponse object
        Outgoing response sent to the webpage

    """

    edb_components = get_edb_components(request)

    template = 'engineering_database.html'
    context = {'inst': '',
               'edb_components': edb_components}

    return render(request, template, context)


def export(request, tablename):
    """Function to export and download data from JWQLDB Table Viewer

    Parameters
    ----------
    request : HttpRequest object
        Incoming request from the webpage

    tablename : str
        Name of table to download

    Returns
    -------
    response : HttpResponse object
        Outgoing response sent to the webpage
    """
    table_meta = build_table(tablename)

    response = HttpResponse(content_type='text/csv')
    response['Content-Disposition'] = 'attachment; filename="{}.csv"'.format(tablename)

    writer = csv.writer(response)
    writer.writerow(table_meta.columns.values)
    for _, row in table_meta.iterrows():
        writer.writerow(row.values)

    return response


def home(request):
    """Generate the home page

    Parameters
    ----------
    request : HttpRequest object
        Incoming request from the webpage

    Returns
    -------
    HttpResponse object
        Outgoing response sent to the webpage
    """

    # Create a form instance and populate it with data from the request
    form = FileSearchForm(request.POST or None)

    # If this is a POST request, we need to process the form data
    if request.method == 'POST':
        if form.is_valid():
            return form.redirect_to_files()

    template = 'home.html'
    context = {'inst': '',
               'form': form}

    return render(request, template, context)


def instrument(request, inst):
    """Generate the instrument tool index page.

    Parameters
    ----------
    request : HttpRequest object
        Incoming request from the webpage
    inst : str
        Name of JWST instrument

    Returns
    -------
    HttpResponse object
        Outgoing response sent to the webpage
    """

    # Ensure the instrument is correctly capitalized
    inst = JWST_INSTRUMENT_NAMES_MIXEDCASE[inst.lower()]

    template = 'instrument.html'

    doc_url = URL_DICT[inst.lower()]

    context = {'inst': inst,
               'doc_url': doc_url}

    return render(request, template, context)


def jwqldb_table_viewer(request, tablename_param=None):
    """Generate the JWQL Table Viewer view.

    Parameters
    ----------
    request : HttpRequest object
        Incoming request from the webpage

    tablename_param : str
        Table name parameter from URL

    Returns
    -------
    HttpResponse object
        Outgoing response sent to the webpage
    """

    try:
        tablename = request.POST['db_table_select']
    except KeyError:
        if tablename_param:
            tablename = tablename_param
        else:
            tablename = None

    if tablename is None:
        table_meta = None
    else:
        table_meta = build_table(tablename)

    _, _, engine, _ = load_connection(get_config()['connection_string'])
    all_jwql_tables = engine.table_names()

    if 'django_migrations' in all_jwql_tables:
        all_jwql_tables.remove('django_migrations')  # No necessary information.

    jwql_tables_by_instrument = {}
    instruments = ['nircam', 'nirspec', 'niriss', 'miri', 'fgs']

    #  Sort tables by instrument
    for instrument in instruments:
        jwql_tables_by_instrument[instrument] = [tablename for tablename in all_jwql_tables if instrument in tablename]

    # Don't forget tables that dont contain instrument specific instrument information.
    jwql_tables_by_instrument['general'] = [table for table in all_jwql_tables if not any(instrument in table for instrument in instruments)]

    template = 'jwqldb_table_viewer.html'

    # If value of table_meta is None (when coming from home page)
    if table_meta is None:
        context = {
            'inst': '',
            'all_jwql_tables': jwql_tables_by_instrument}
    # If table_meta is empty, just render table with no data.
    elif table_meta.empty:
        context = {
            'inst': '',
            'all_jwql_tables': jwql_tables_by_instrument,
            'table_columns': table_meta.columns.values,
            'table_name': tablename}
    # Else, everything is good to go, render the table.
    else:
        context = {
            'inst': '',
            'all_jwql_tables': jwql_tables_by_instrument,
            'table_columns': table_meta.columns.values,
            'table_rows': table_meta.values,
            'table_name': tablename}

    return render(request, template, context)


def log_view(request):
    """Access JWQL monitoring logs from the web app.

    Parameters
    ----------
    request : HttpRequest object
        Incoming request from the webpage

    Returns
    -------
    HttpResponse object
        Outgoing response sent to the webpage
    """

    template = 'log_view.html'
    log_path = get_config()['log_dir']
    log_name = request.POST.get('log_submit', None)

    hostname = socket.gethostname()

    if 'dljwql' in hostname:
        server = 'dev'
    elif 'tljwql' in hostname:
        server = 'test'
    else:
        server = 'ops'

    full_log_paths = sorted(glob.glob(os.path.join(log_path, server, '*', '*')), reverse=True)
    full_log_paths = [log for log in full_log_paths if not os.path.basename(log).startswith('.')]
    log_dictionary = {os.path.basename(path): path for path in full_log_paths}

    if log_name:
        with open(log_dictionary[log_name]) as f:
            log_text = f.read()
    else:
        log_text = None

    context = {'inst': '',
               'all_logs': log_dictionary,
               'log_text': log_text,
               'log_name': log_name}

    return render(request, template, context)

def not_found(request, *kwargs):
    """Generate a ``not_found`` page

    Parameters
    ----------
    request : HttpRequest object
        Incoming request from the webpage

    Returns
    -------
    HttpResponse object
        Outgoing response sent to the webpage
    """

    template = random_404_page()
    status_code = 404  # Note that this will show 400, 403, 404, and 500 as 404 status
    context = {'inst': ''}

    return render(request, template, context, status=status_code)


def query_submit(request):
    """Generate the page listing all archived images in the database
    for a certain proposal

    Parameters
    ----------
    request : HttpRequest object
        Incoming request from the webpage

    Returns
    -------
    HttpResponse object
        Outgoing response sent to the webpage
    """

    template = 'query_submit.html'
    sort_type = request.session.get('image_sort', 'Ascending')
    context = {'inst': '',
               'base_url': get_base_url(),
               'sort': sort_type
               }

    return render(request, template, context)


def unlooked_images(request, inst):
    """Generate the page listing all unlooked images in the database

    Parameters
    ----------
    request : HttpRequest object
        Incoming request from the webpage
    inst : str
        Name of JWST instrument

    Returns
    -------
    HttpResponse object
        Outgoing response sent to the webpage
    """

    pass


def view_header(request, inst, filename, filetype):
    """Generate the header view page

    Parameters
    ----------
    request : HttpRequest object
        Incoming request from the webpage
    inst : str
        Name of JWST instrument
    filename : str
        FITS filename of selected image in filesystem
    filetype : str
        Type of file (e.g. ``uncal``)

    Returns
    -------
    HttpResponse object
        Outgoing response sent to the webpage
    """

    # Ensure the instrument is correctly capitalized
    inst = JWST_INSTRUMENT_NAMES_MIXEDCASE[inst.lower()]

    template = 'view_header.html'
    file_root = '_'.join(filename.split('_'))

    context = {'inst': inst,
               'filename': filename,
               'file_root': file_root,
               'file_type': filetype,
               'header_info': get_header_info(filename, filetype)}

    return render(request, template, context)


def explore_image(request, inst, file_root, filetype, rewrite=False):
    """Generate the header view page

    Parameters
    ----------
    request : HttpRequest object
        Incoming request from the webpage
    inst : str
        Name of JWST instrument
    file_root : str
        FITS file_root of selected image in filesystem
    filetype : str
        Type of file (e.g. ``uncal``)
    rewrite : bool, optional
        Regenerate if bokeh image already exists?

    Returns
    -------
    HttpResponse object
        Outgoing response sent to the webpage
    """

    # Ensure the instrument is correctly capitalized
    inst = JWST_INSTRUMENT_NAMES_MIXEDCASE[inst.lower()]
    template = 'explore_image.html'

    # get explorable extensions from header
    extensions = get_explorer_extension_names(file_root, filetype)

    fits_file = file_root + '_' + filetype + '.fits'
    # Get image info containing all paths to fits files
    image_info_list = get_image_info(file_root, rewrite)
    # Find index of our fits file
    fits_index = next(ix for ix, fits_path in enumerate(image_info_list['all_files']) if fits_file in fits_path)
    # get full path of fits file to open and extract extension info
    full_fits_file = image_info_list['all_files'][fits_index]
    extension_ints = {}
    extension_groups = {}

    # gather extension group/integration information to send
    if os.path.isfile(full_fits_file):
        with fits.open(full_fits_file) as hdulist:
            for exten in extensions:
                dims = hdulist[exten].shape
                if len(dims) == 4:
                    extension_ints[exten], extension_groups[exten], ny, nx = dims
                elif len(dims) == 3:
                    extension_groups[exten] = 0
                    extension_ints[exten], ny, nx = dims
                else:
                    extension_ints[exten] = 0
                    extension_groups[exten] = 0
    else:
        raise FileNotFoundError(f'WARNING: {full_fits_file} does not exist!')

    form = get_anomaly_form(request, inst, file_root)

    context = {'inst': inst,
               'file_root': file_root,
               'filetype': filetype,
               'extensions': extensions,
               'extension_groups': extension_groups,
               'extension_ints': extension_ints,
               'base_url': get_base_url(),
               'form': form}

    return render(request, template, context)


def explore_image_ajax(request, inst, file_root, filetype, scaling="log", low_lim=None, high_lim=None, ext_name="SCI", int1_nr=None, grp1_nr=None, int2_nr=None, grp2_nr=None, rewrite=False):
    """Generate the page listing all archived images in the database
    for a certain proposal

    Parameters
    ----------
    request : HttpRequest object
        Incoming request from the webpage
    inst : str
        Name of JWST instrument
    file_root : str
        FITS file_root of selected image in filesystem
    filetype : str
        Type of file (e.g. ``uncal``)
    scaling : str
        Scaling to implement in interactive preview image ("log" or "lin")
    low_lim : str
        Signal value to use as the lower limit of the displayed image. If "None", it will be calculated using the ZScale function
    high_lim : str
        Signal value to use as the upper limit of the displayed image. If "None", it will be calculated using the ZScale function
    ext_name : str
        Extension to implement in interactive preview image ("SCI", "DQ", "GROUPDQ", "PIXELDQ", "ERR"...)
    rewrite : bool, optional
        Regenerate if bokeh image already exists?

    Returns
    -------
    JsonResponse object
        Outgoing response sent to the webpage
    """
    # Ensure the instrument is correctly capitalized
    inst = JWST_INSTRUMENT_NAMES_MIXEDCASE[inst.lower()]

    # Get image info containing all paths to fits files
    image_info_list = get_image_info(file_root, rewrite)

    # Save fits file name to use for bokeh image
    fits_file = file_root + '_' + filetype + '.fits'
    # Find index of our fits file
    fits_index = next(ix for ix, fits_path in enumerate(image_info_list['all_files']) if fits_file in fits_path)

    # get full path of fits file to send to InteractivePreviewImg
    full_fits_file = image_info_list['all_files'][fits_index]
    # sent floats not strings to init
    if low_lim == "None":
        low_lim = None
    if high_lim == "None":
        high_lim = None
    if int1_nr == "None":
        int1_nr = None
    if grp1_nr == "None":
        grp1_nr = None
    if int2_nr == "None":
        int2_nr = None
    if grp2_nr == "None":
        grp2_nr = None

    if low_lim is not None:
        low_lim = float(low_lim)
    if high_lim is not None:
        high_lim = float(high_lim)

    group = None
    integ = None
    if (grp1_nr):
        if (grp2_nr):
            group = [int(grp1_nr), int(grp2_nr)]
        else:
            group = int(grp1_nr)
    if (int1_nr):
        if (int2_nr):
            integ = [int(int1_nr), int(int2_nr)]
        else:
            integ = int(int1_nr)

    int_preview_image = InteractivePreviewImg(full_fits_file, low_lim, high_lim, scaling, None, ext_name, group, integ)

    context = {'inst': "inst",
               'script': int_preview_image.script,
               'div': int_preview_image.div}

    return JsonResponse(context, json_dumps_params={'indent': 2})


def save_page_navigation_data(request, data):
    """
    It saves the data from the current page in the session so that the user can navigate to the next or
    previous page.  Our current sort options are Ascending/Descending, and Recent/Oldest so we need to
    preserve 'rootname' and 'expstart'.

    Parameters
    ----------
    request: HttpRequest object
    data: dictionary
        the data dictionary to be returned from the calling view function
    nav_by_date_range: boolean
        when viewing an image, will the next/previous buttons be sorted by date? (the other option is rootname)
    """
    navigate_data = {}
    for rootname in data['file_data']:
        navigate_data[rootname] = data['file_data'][rootname]['expstart']

    request.session['navigation_data'] = navigate_data
    return


def toggle_viewed_ajax(request, file_root):
    """Update the model's "mark_viewed" field and save in the database

    Parameters
    ----------
    request : HttpRequest object
        Incoming request from the webpage
    file_root : str
        FITS file_root of selected image in filesystem

    Returns
    -------
    JsonResponse object
        Outgoing response sent to the webpage
    """
    root_file_info = RootFileInfo.objects.get(root_name=file_root)
    root_file_info.viewed = not root_file_info.viewed
    root_file_info.save()

    # Build the context
    context = {'marked_viewed': root_file_info.viewed}
    return JsonResponse(context, json_dumps_params={'indent': 2})


def save_image_sort_ajax(request):

    # a string of the form " 'rootname1'='expstart1', 'rootname2'='expstart2', ..."
    image_sort = request.GET['sort_type']

    request.session['image_sort'] = image_sort
    context = {'item': request.session['image_sort']}
    return JsonResponse(context, json_dumps_params={'indent': 2})


def view_image(request, inst, file_root, rewrite=False):
    """Generate the image view page

    Parameters
    ----------
    request : HttpRequest object
        Incoming request from the webpage
    inst : str
        Name of JWST instrument
    file_root : str
        FITS filename of selected image in filesystem
    rewrite : bool, optional
        Regenerate the jpg preview of `file` if it already exists?

    Returns
    -------
    HttpResponse object
        Outgoing response sent to the webpage
    """

    # Ensure the instrument is correctly capitalized
    inst = JWST_INSTRUMENT_NAMES_MIXEDCASE[inst.lower()]

    template = 'view_image.html'
    image_info = get_image_info(file_root, rewrite)

    # Put suffixes in a consistent order. Check if any of the
    # suffixes are not in the list that specifies order.
    # Reorder the list of filenames to match the reordered list
    # of suffixes.
    suffixes = []
    all_files = []
    untracked_suffixes = deepcopy(image_info['suffixes'])
    untracked_files = deepcopy(image_info['all_files'])
    for poss_suffix in EXPOSURE_PAGE_SUFFIX_ORDER:
        if 'crf' not in poss_suffix:
            if poss_suffix in image_info['suffixes']:
                suffixes.append(poss_suffix)
                loc = image_info['suffixes'].index(poss_suffix)
                all_files.append(image_info['all_files'][loc])
                untracked_suffixes.remove(poss_suffix)
                untracked_files.remove(image_info['all_files'][loc])
        else:
            # EXPOSURE_PAGE_SUFFIX_ORDER contains crf and crfints, but the actual suffixes
            # in the data will be e.g. o001_crf, and there may be more than one crf file
            # in the list of suffixes. So in this case, we strip the e.g. o001 from the
            # suffixes and check which list elements match.
            suff_arr = np.array(image_info['suffixes'])
            files_arr = np.array(image_info['all_files'])
            splits = np.array([ele.split('_')[-1] for ele in image_info['suffixes']])
            if splits.size > 0:
                idxs = np.where(splits == poss_suffix)[0]
            else:
                idxs = []
            if len(idxs) > 0:
                suff_entries = list(suff_arr[idxs])
                file_entries = list(files_arr[idxs])
                suffixes.extend(suff_entries)
                all_files.extend(file_entries)

                untracked_splits = np.array([ele.split('_')[-1] for ele in untracked_suffixes])
                untracked_idxs = np.where(untracked_splits == poss_suffix)[0]
                untracked_suffixes = list(np.delete(untracked_suffixes, untracked_idxs))
                untracked_files = list(np.delete(untracked_files, untracked_idxs))

    # If the data contain any suffixes that are not in the list that specifies the order
    # to use, make a note in the log (so that they can be added to EXPOSURE_PAGE_SUFFIX_ORDER)
    # later. Then add them to the end of the suffixes list. Their order will be random since
    # they are not in EXPOSURE_PAGE_SUFFIX_ORDER.
    if len(untracked_suffixes) > 0:
        module = os.path.basename(__file__).strip('.py')
        start_time, log_file = monitor_utils.initialize_instrument_monitor(module)
        logging.warning((f'In view_image(), for {inst}, {file_root}, the following suffixes are present in the data, '
                         f'but not in EXPOSURE_PAGE_SUFFIX_ORDER in constants.py: {untracked_suffixes} '
                         'Please add them, so that they will appear in a consistent order on the webpage.'))
        suffixes.extend(untracked_suffixes)
        all_files.extend(untracked_files)

    form = get_anomaly_form(request, inst, file_root)

    prop_id = file_root[2:7]

    # if we get to this page without any navigation data (i.e. direct link), just use the file_root with no expstart time
    # navigate_data is dict of format rootname:expstart
    navigation_data = request.session.get('navigation_data', {file_root: 0})

    # For time based sorting options, sort to "Recent" first to create sorting consistency when times are the same.
    # This is consistent with how Tinysort is utilized in jwql.js->sort_by_thumbnails
    sort_type = request.session.get('image_sort', 'Ascending')
    if sort_type in ['Descending']:
        file_root_list = sorted(navigation_data, reverse=True)
    elif sort_type in ['Recent']:
        navigation_data = dict(sorted(navigation_data.items()))
        navigation_data = dict(sorted(navigation_data.items(), key=operator.itemgetter(1), reverse=True))
        file_root_list = list(navigation_data.keys())
    elif sort_type in ['Oldest']:
        navigation_data = dict(sorted(navigation_data.items()))
        navigation_data = dict(sorted(navigation_data.items(), key=operator.itemgetter(1)))
        file_root_list = list(navigation_data.keys())
    else:
        file_root_list = sorted(navigation_data)

    # Get our current views RootFileInfo model and send our "viewed/new" information
    root_file_info = RootFileInfo.objects.get(root_name=file_root)

    # Build the context
    context = {'base_url': get_base_url(),
               'file_root_list': file_root_list,
               'inst': inst,
               'prop_id': prop_id,
               'obsnum': file_root[7:10],
               'file_root': file_root,
               'jpg_files': image_info['all_jpegs'],
               'fits_files': all_files,
               'suffixes': suffixes,
               'num_ints': image_info['num_ints'],
               'available_ints': image_info['available_ints'],
               'total_ints': image_info['total_ints'],
               'form': form,
               'marked_viewed': root_file_info.viewed}

    return render(request, template, context)<|MERGE_RESOLUTION|>--- conflicted
+++ resolved
@@ -45,11 +45,8 @@
 from collections import defaultdict
 from copy import deepcopy
 import csv
-<<<<<<< HEAD
 import datetime
-=======
 import json
->>>>>>> b9794cc2
 import glob
 import logging
 import os
