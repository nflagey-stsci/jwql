"""Defines the views for the ``jwql`` web app.

In Django, "a view function, or view for short, is simply a Python
function that takes a Web request and returns a Web response" (from
Django documentation). This module defines all of the views that are
used to generate the various webpages used for the JWQL application.
For example, these views can list the tools available to users, query
the ``jwql`` database, and display images and headers.

Authors
-------

    - Lauren Chambers
    - Johannes Sahlmann
    - Teagan King
    - Mees Fix

Use
---

    This module is called in ``urls.py`` as such:
    ::

        from django.urls import path
        from . import views
        urlpatterns = [path('web/path/to/view/', views.view_name,
        name='view_name')]

References
----------
    For more information please see:
        ``https://docs.djangoproject.com/en/2.0/topics/http/views/``

Dependencies
------------
    The user must have a configuration file named ``config.json``
    placed in the ``jwql`` directory.
"""

import csv
import os

from bokeh.layouts import layout
from bokeh.embed import components
from django.http import HttpResponse, JsonResponse
from django.shortcuts import redirect, render

from jwql.database.database_interface import load_connection
from jwql.utils import anomaly_query_config
from jwql.utils.constants import JWST_INSTRUMENT_NAMES_MIXEDCASE, MONITORS, URL_DICT
from jwql.utils.utils import filesystem_path, get_base_url, get_config, query_unformat

from .data_containers import build_table
from .data_containers import data_trending
from .data_containers import get_acknowledgements
from .data_containers import get_current_flagged_anomalies
from .data_containers import get_dashboard_components
from .data_containers import get_edb_components
from .data_containers import get_filenames_by_instrument
from .data_containers import get_header_info
from .data_containers import get_image_info
from .data_containers import get_proposal_info
from .data_containers import get_thumbnails_all_instruments
from .data_containers import nirspec_trending
from .data_containers import random_404_page
from .data_containers import get_jwqldb_table_view_components
from .data_containers import thumbnails_ajax
from .data_containers import thumbnails_query_ajax
from .forms import InstrumentAnomalySubmitForm
from .forms import AnomalyQueryForm
from .forms import FileSearchForm
from .oauth import auth_info, auth_required


FILESYSTEM_DIR = os.path.join(get_config()['jwql_dir'], 'filesystem')


def anomaly_query(request):
    """The anomaly query form page"""

    form = AnomalyQueryForm(request.POST or None)

    if request.method == 'POST':
        if form.is_valid():
            query_configs = {}
            for instrument in ['miri', 'nirspec', 'niriss', 'nircam']:
                query_configs[instrument] = {}
                query_configs[instrument]['filters'] = [query_unformat(i) for i in form.cleaned_data['{}_filt'.format(instrument)]]
                query_configs[instrument]['apertures'] = [query_unformat(i) for i in form.cleaned_data['{}_aper'.format(instrument)]]
                query_configs[instrument]['detectors'] = [query_unformat(i) for i in form.cleaned_data['{}_detector'.format(instrument)]]
                query_configs[instrument]['exptypes'] = [query_unformat(i) for i in form.cleaned_data['{}_exptype'.format(instrument)]]
                query_configs[instrument]['readpatts'] = [query_unformat(i) for i in form.cleaned_data['{}_readpatt'.format(instrument)]]
                query_configs[instrument]['gratings'] = [query_unformat(i) for i in form.cleaned_data['{}_grating'.format(instrument)]]
                query_configs[instrument]['anomalies'] = [query_unformat(i) for i in form.cleaned_data['{}_anomalies'.format(instrument)]]

            all_filters, all_apers, all_detectors, all_exptypes, all_readpatts, all_gratings, all_anomalies = {}, {}, {}, {}, {}, {}, {}
            for instrument in query_configs:
                all_filters[instrument] = query_configs[instrument]['filters']
                all_apers[instrument] = query_configs[instrument]['apertures']
                all_detectors[instrument] = query_configs[instrument]['detectors']
                all_exptypes[instrument] = query_configs[instrument]['exptypes']
                all_readpatts[instrument] = query_configs[instrument]['readpatts']
                all_gratings[instrument] = query_configs[instrument]['gratings']
                all_anomalies[instrument] = query_configs[instrument]['anomalies']

            anomaly_query_config.INSTRUMENTS_CHOSEN = form.cleaned_data['instrument']
            anomaly_query_config.ANOMALIES_CHOSEN_FROM_CURRENT_ANOMALIES = all_anomalies
            anomaly_query_config.APERTURES_CHOSEN = all_apers
            anomaly_query_config.FILTERS_CHOSEN = all_filters
            anomaly_query_config.EXPTIME_MIN = str(form.cleaned_data['exp_time_min'])
            anomaly_query_config.EXPTIME_MAX = str(form.cleaned_data['exp_time_max'])
            anomaly_query_config.DETECTORS_CHOSEN = all_detectors
            anomaly_query_config.EXPTYPES_CHOSEN = all_exptypes
            anomaly_query_config.READPATTS_CHOSEN = all_readpatts
            anomaly_query_config.GRATINGS_CHOSEN = all_gratings

            return redirect('/query_submit')

    context = {'form': form,
               'inst': ''}
    template = 'anomaly_query.html'

    return render(request, template, context)


def miri_data_trending(request):
    """Generate the ``MIRI DATA-TRENDING`` page

    Parameters
    ----------
    request : HttpRequest object
        Incoming request from the webpage

    Returns
    -------
    HttpResponse object
        Outgoing response sent to the webpage
    """

    template = "miri_data_trending.html"
    variables, dash = data_trending()

    context = {
        'dashboard': dash,
        'inst': '',  # Leave as empty string or instrument name; Required for navigation bar
        'inst_list': JWST_INSTRUMENT_NAMES_MIXEDCASE,  # Do not edit; Required for navigation bar
        'tools': MONITORS,  # Do not edit; Required for navigation bar
        'user': None  # Do not edit; Required for authentication
    }

    # append variables to context
    context.update(variables)

    # Return a HTTP response with the template and dictionary of variables
    return render(request, template, context)


def nirspec_data_trending(request):
    """Generate the ``MIRI DATA-TRENDING`` page

    Parameters
    ----------
    request : HttpRequest object
        Incoming request from the webpage

    Returns
    -------
    HttpResponse object
        Outgoing response sent to the webpage
    """

    template = "nirspec_data_trending.html"
    variables, dash = nirspec_trending()

    context = {
        'dashboard': dash,
        'inst': '',  # Leave as empty string or instrument name; Required for navigation bar
        'inst_list': JWST_INSTRUMENT_NAMES_MIXEDCASE,  # Do not edit; Required for navigation bar
        'tools': MONITORS,  # Do not edit; Required for navigation bar
        'user': None  # Do not edit; Required for authentication
    }

    # append variables to context
    context.update(variables)

    # Return a HTTP response with the template and dictionary of variables
    return render(request, template, context)


def about(request):
    """Generate the ``about`` page

    Parameters
    ----------
    request : HttpRequest object
        Incoming request from the webpage

    Returns
    -------
    HttpResponse object
        Outgoing response sent to the webpage
    """

    template = 'about.html'
    acknowledgements = get_acknowledgements()
    context = {'acknowledgements': acknowledgements,
               'inst': ''}

    return render(request, template, context)


def api_landing(request):
    """Generate the ``api`` page

    Parameters
    ----------
    request : HttpRequest object
        Incoming request from the webpage

    Returns
    -------
    HttpResponse object
        Outgoing response sent to the webpage
    """

    template = 'api_landing.html'
    context = {'inst': ''}

    return render(request, template, context)


#@auth_required
#def archived_proposals(request, user, inst):
def archived_proposals(request, inst):
    """Generate the page listing all archived proposals in the database

    Parameters
    ----------
    request : HttpRequest object
        Incoming request from the webpage
    inst : str
        Name of JWST instrument

    Returns
    -------
    HttpResponse object
        Outgoing response sent to the webpage
    """

    # Ensure the instrument is correctly capitalized
    inst = JWST_INSTRUMENT_NAMES_MIXEDCASE[inst.lower()]

    template = 'archive.html'
    context = {'inst': inst,
               'base_url': get_base_url()}

    return render(request, template, context)


#@auth_required
#def archived_proposals_ajax(request, user, inst):
def archived_proposals_ajax(request, inst):
    """Generate the page listing all archived proposals in the database

    Parameters
    ----------
    request : HttpRequest object
        Incoming request from the webpage
    inst : str
        Name of JWST instrument

    Returns
    -------
    HttpResponse object
        Outgoing response sent to the webpage
    """
    # Ensure the instrument is correctly capitalized
    inst = JWST_INSTRUMENT_NAMES_MIXEDCASE[inst.lower()]

    # Get list of all files for the given instrument
    filenames_public = get_filenames_by_instrument(inst, restriction='public')
    filenames_proprietary = get_filenames_by_instrument(inst, restriction='proprietary')

    # Determine locations to the files
    filenames = []
    for filename in filenames_public:
        try:
            relative_filepath = filesystem_path(filename, check_existence=False)
            full_filepath = os.path.join(FILESYSTEM_DIR, 'public', relative_filepath)
            filenames.append(full_filepath)
        except ValueError:
            print('Unable to determine filepath for {}'.format(filename))
    for filename in filenames_proprietary:
        try:
            relative_filepath = filesystem_path(filename, check_existence=False)
            full_filepath = os.path.join(FILESYSTEM_DIR, 'proprietary', relative_filepath)
            filenames.append(full_filepath)
        except ValueError:
            print('Unable to determine filepath for {}'.format(filename))

    # Gather information about the proposals for the given instrument
    proposal_info = get_proposal_info(filenames)

    context = {'inst': inst,
               'all_filenames': filenames,
               'num_proposals': proposal_info['num_proposals'],
               'thumbnails': {'proposals': proposal_info['proposals'],
                              'thumbnail_paths': proposal_info['thumbnail_paths'],
                              'num_files': proposal_info['num_files']}}

    return JsonResponse(context, json_dumps_params={'indent': 2})


#@auth_required
#def archive_thumbnails(request, user, inst, proposal):
def archive_thumbnails(request, inst, proposal):
    """Generate the page listing all archived images in the database
    for a certain proposal

    Parameters
    ----------
    request : HttpRequest object
        Incoming request from the webpage
    inst : str
        Name of JWST instrument
    proposal : str
        Number of observing proposal

    Returns
    -------
    HttpResponse object
        Outgoing response sent to the webpage
    """
    # Ensure the instrument is correctly capitalized
    inst = JWST_INSTRUMENT_NAMES_MIXEDCASE[inst.lower()]

    template = 'thumbnails.html'
    context = {'inst': inst,
               'prop': proposal,
               'base_url': get_base_url()}

    return render(request, template, context)


#@auth_required
#def archive_thumbnails_ajax(request, user, inst, proposal):
def archive_thumbnails_ajax(request, inst, proposal):
    """Generate the page listing all archived images in the database
    for a certain proposal

    Parameters
    ----------
    request : HttpRequest object
        Incoming request from the webpage
    inst : str
        Name of JWST instrument
    proposal : str
        Number of observing proposal

    Returns
    -------
    HttpResponse object
        Outgoing response sent to the webpage
    """
    # Ensure the instrument is correctly capitalized
    inst = JWST_INSTRUMENT_NAMES_MIXEDCASE[inst.lower()]

    data = thumbnails_ajax(inst, proposal)

    return JsonResponse(data, json_dumps_params={'indent': 2})


#@auth_required
#def archive_thumbnails_query_ajax(request, user):
def archive_thumbnails_query_ajax(request):
    """Generate the page listing all archived images in the database
    for a certain proposal

    Parameters
    ----------
    request : HttpRequest object
        Incoming request from the webpage
    inst : str
        Name of JWST instrument
    proposal : str
        Number of observing proposal

    Returns
    -------
    HttpResponse object
        Outgoing response sent to the webpage
    """

    # Ensure the instrument is correctly capitalized
    instruments_list = []
    for instrument in anomaly_query_config.INSTRUMENTS_CHOSEN:
        instrument = JWST_INSTRUMENT_NAMES_MIXEDCASE[instrument.lower()]
        instruments_list.append(instrument)

    rootnames = anomaly_query_config.THUMBNAILS

    data = thumbnails_query_ajax(rootnames, instruments_list)

    return JsonResponse(data, json_dumps_params={'indent': 2})


def dashboard(request):
    """Generate the dashbaord page

    Parameters
    ----------
    request : HttpRequest object
        Incoming request from the webpage

    Returns
    -------
    HttpResponse object
        Outgoing response sent to the webpage
    """

    template = 'dashboard.html'

    db = get_dashboard_components(request)
    pie_graph = db.dashboard_instrument_pie_chart()
    files_graph = db.dashboard_files_per_day()
    filetype_bar = db.dashboard_filetype_bar_chart()
    table_columns, table_values = db.dashboard_monitor_tracking()
    grating_plot = db.dashboard_exposure_count_by_filter()
    anomaly_plot = db.dashboard_anomaly_per_instrument()

    plot = layout([[files_graph], [pie_graph, filetype_bar],
                   [grating_plot, anomaly_plot]], sizing_mode='stretch_width')
    script, div = components(plot)

    time_deltas = ['All Time', '1 Day', '1 Week', '1 Month', '1 Year']

    context = {'inst': '',
               'script': script,
               'div': div,
               'table_columns': table_columns,
               'table_rows': table_values,
               'time_deltas': time_deltas}

    return render(request, template, context)


@auth_info
def engineering_database(request, user):
    """Generate the EDB page.

    Parameters
    ----------
    request : HttpRequest object
        Incoming request from the webpage
    user : dict
        A dictionary of user credentials.

    Returns
    -------
    HttpResponse object
        Outgoing response sent to the webpage

    """

    edb_components = get_edb_components(request)

    template = 'engineering_database.html'
    context = {'inst': '',
               'edb_components': edb_components}

    return render(request, template, context)


def export(request, tablename):
    """Function to export and download data from JWQLDB Table Viewer

    Parameters
    ----------
    request : HttpRequest object
        Incoming request from the webpage

    tablename : str
        Name of table to download

    Returns
    -------
    response : HttpResponse object
        Outgoing response sent to the webpage
    """
    table_meta = build_table(tablename)

    response = HttpResponse(content_type='text/csv')
    response['Content-Disposition'] = 'attachment; filename="{}.csv"'.format(tablename)

    writer = csv.writer(response)
    writer.writerow(table_meta.columns.values)
    for _, row in table_meta.iterrows():
        writer.writerow(row.values)

    return response


def home(request):
    """Generate the home page

    Parameters
    ----------
    request : HttpRequest object
        Incoming request from the webpage
    user : dict
        A dictionary of user credentials.

    Returns
    -------
    HttpResponse object
        Outgoing response sent to the webpage
    """

    # Create a form instance and populate it with data from the request
    form = FileSearchForm(request.POST or None)

    # If this is a POST request, we need to process the form data
    if request.method == 'POST':
        if form.is_valid():
            return form.redirect_to_files()

    template = 'home.html'
    context = {'inst': '',
               'form': form}

    return render(request, template, context)


def instrument(request, inst):
    """Generate the instrument tool index page.

    Parameters
    ----------
    request : HttpRequest object
        Incoming request from the webpage
    inst : str
        Name of JWST instrument

    Returns
    -------
    HttpResponse object
        Outgoing response sent to the webpage
    """

    # Ensure the instrument is correctly capitalized
    inst = JWST_INSTRUMENT_NAMES_MIXEDCASE[inst.lower()]

    template = 'instrument.html'

    doc_url = URL_DICT[inst.lower()]

    context = {'inst': inst,
               'doc_url': doc_url}

    return render(request, template, context)


def jwqldb_table_viewer(request, tablename_param=None):
    """Generate the JWQL Table Viewer view.

    Parameters
    ----------
    request : HttpRequest object
        Incoming request from the webpage

    tablename_param : str
        Table name parameter from URL

    Returns
    -------
    HttpResponse object
        Outgoing response sent to the webpage
    """

    if tablename_param is None:
        table_meta, tablename = get_jwqldb_table_view_components(request)
    else:
        table_meta = build_table(tablename_param)
        tablename = tablename_param

    _, _, engine, _ = load_connection(get_config()['connection_string'])
    all_jwql_tables = engine.table_names()

    if 'django_migrations' in all_jwql_tables:
        all_jwql_tables.remove('django_migrations')  # No necessary information.

    jwql_tables_by_instrument = {}
    instruments = ['nircam', 'nirspec', 'niriss', 'miri', 'fgs']

    #  Sort tables by instrument
    for instrument in instruments:
        jwql_tables_by_instrument[instrument] = [tablename for tablename in all_jwql_tables if instrument in tablename]

    # Don't forget tables that dont contain instrument specific instrument information.
    jwql_tables_by_instrument['general'] = [table for table in all_jwql_tables if not any(instrument in table for instrument in instruments)]

    template = 'jwqldb_table_viewer.html'

    # If value of table_meta is None (when coming from home page)
    if table_meta is None:
        context = {
            'inst': '',
            'all_jwql_tables': jwql_tables_by_instrument}
    # If table_meta is empty, just render table with no data.
    elif table_meta.empty:
        context = {
            'inst': '',
            'all_jwql_tables': jwql_tables_by_instrument,
            'table_columns': table_meta.columns.values,
            'table_name': tablename}
    # Else, everything is good to go, render the table.
    else:
        context = {
            'inst': '',
            'all_jwql_tables': jwql_tables_by_instrument,
            'table_columns': table_meta.columns.values,
            'table_rows': table_meta.values,
            'table_name': tablename}

    return render(request, template, context)


def not_found(request, *kwargs):
    """Generate a ``not_found`` page

    Parameters
    ----------
    request : HttpRequest object
        Incoming request from the webpage

    Returns
    -------
    HttpResponse object
        Outgoing response sent to the webpage
    """

    template = random_404_page()
    status_code = 404  # Note that this will show 400, 403, 404, and 500 as 404 status
    context = {'inst': ''}

    return render(request, template, context, status=status_code)


def query_submit(request):
    """Generate the page listing all archived images in the database
    for a certain proposal

    Parameters
    ----------
    request : HttpRequest object
        Incoming request from the webpage

    Returns
    -------
    HttpResponse object
        Outgoing response sent to the webpage
    """

    template = 'query_submit.html'

    parameters = {}
    parameters['instruments'] = anomaly_query_config.INSTRUMENTS_CHOSEN
    parameters['apertures'] = anomaly_query_config.APERTURES_CHOSEN
    parameters['filters'] = anomaly_query_config.FILTERS_CHOSEN
    parameters['detectors'] = anomaly_query_config.DETECTORS_CHOSEN
    parameters['exposure_types'] = anomaly_query_config.EXPTYPES_CHOSEN
    parameters['read_patterns'] = anomaly_query_config.READPATTS_CHOSEN
    parameters['gratings'] = anomaly_query_config.GRATINGS_CHOSEN
    parameters['anomalies'] = anomaly_query_config.ANOMALIES_CHOSEN_FROM_CURRENT_ANOMALIES
    thumbnails = get_thumbnails_all_instruments(parameters)
    anomaly_query_config.THUMBNAILS = thumbnails

    # get information about thumbnails for thumbnail viewer
    proposal_info = get_proposal_info(thumbnails)

    context = {'inst': '',
               'anomalies_chosen_from_current_anomalies': anomaly_query_config.ANOMALIES_CHOSEN_FROM_CURRENT_ANOMALIES,
               'apertures_chosen': anomaly_query_config.APERTURES_CHOSEN,
               'filters_chosen': anomaly_query_config.FILTERS_CHOSEN,
               'inst_list_chosen': anomaly_query_config.INSTRUMENTS_CHOSEN,
               'detectors_chosen': anomaly_query_config.DETECTORS_CHOSEN,
               'thumbnails': thumbnails,
               'base_url': get_base_url(),
               'rootnames': thumbnails,
               'thumbnail_data': {'inst': "Queried Anomalies",
                                  'all_filenames': thumbnails,
                                  'num_proposals': proposal_info['num_proposals'],
                                  'thumbnails': {'proposals': proposal_info['proposals'],
                                                 'thumbnail_paths': proposal_info['thumbnail_paths'],
                                                 'num_files': proposal_info['num_files']}}
               }

    return render(request, template, context)


def unlooked_images(request, inst):
    """Generate the page listing all unlooked images in the database

    Parameters
    ----------
    request : HttpRequest object
        Incoming request from the webpage
    inst : str
        Name of JWST instrument

    Returns
    -------
    HttpResponse object
        Outgoing response sent to the webpage
    """

    pass


def view_header(request, inst, filename):
    """Generate the header view page

    Parameters
    ----------
    request : HttpRequest object
        Incoming request from the webpage
    inst : str
        Name of JWST instrument
    filename : str
        FITS filename of selected image in filesystem

    Returns
    -------
    HttpResponse object
        Outgoing response sent to the webpage
    """
    # Ensure the instrument is correctly capitalized
    inst = JWST_INSTRUMENT_NAMES_MIXEDCASE[inst.lower()]

    template = 'view_header.html'
    file_root = '_'.join(filename.split('_'))

    context = {'inst': inst,
               'filename': filename,
               'file_root': file_root,
               'header_info': get_header_info(filename)}

    return render(request, template, context)


#@auth_required
#def view_image(request, user, inst, file_root, rewrite=False):
def view_image(request, inst, file_root, rewrite=False):
    """Generate the image view page

    Parameters
    ----------
    request : HttpRequest object
        Incoming request from the webpage
    user : dict
        A dictionary of user credentials.
    inst : str
        Name of JWST instrument
    file_root : str
        FITS filename of selected image in filesystem
    rewrite : bool, optional
        Regenerate the jpg preview of `file` if it already exists?

    Returns
    -------
    HttpResponse object
        Outgoing response sent to the webpage
    """

    # Ensure the instrument is correctly capitalized
    inst = JWST_INSTRUMENT_NAMES_MIXEDCASE[inst.lower()]

    template = 'view_image.html'
    image_info = get_image_info(file_root, rewrite)

    # Determine current flagged anomalies
    current_anomalies = get_current_flagged_anomalies(file_root, inst)

    # Create a form instance
    form = InstrumentAnomalySubmitForm(request.POST or None, instrument=inst.lower(), initial={'anomaly_choices': current_anomalies})

    # If user is running the web app locally and has not authenticated,
    # then replace ezid with 'dev'
    if '127.0.0.1' in get_base_url():
        if user['ezid'] is None:
            user['ezid'] = 'dev'

<<<<<<< HEAD

#@auth_required
#def view_all_images(request, user, file_root, rewrite=False):
def view_all_images(request, file_root, rewrite=False):
    """Generate the image view page

    Parameters
    ----------
    request : HttpRequest object
        Incoming request from the webpage
    user : dict
        A dictionary of user credentials.
    inst : str
        Name of JWST instrument
    file_root : str
        FITS filename of selected image in filesystem
    rewrite : bool, optional
        Regenerate the jpg preview of `file` if it already exists?

    Returns
    -------
    HttpResponse object
        Outgoing response sent to the webpage
    """

    inst = JWST_INSTRUMENT_NAMES_SHORTHAND[file_root.split("_")[-1][:3]]

    # Ensure the instrument is correctly capitalized
    inst = JWST_INSTRUMENT_NAMES_MIXEDCASE[inst.lower()]

    template = 'view_image.html'
    image_info = get_image_info(file_root, rewrite)

    # Determine current flagged anomalies
    current_anomalies = get_current_flagged_anomalies(file_root, inst)

    # Create a form instance
    if inst == 'FGS':
        form = FGSAnomalySubmitForm(request.POST or None, initial={'anomaly_choices': current_anomalies})
    if inst == 'MIRI':
        form = MIRIAnomalySubmitForm(request.POST or None, initial={'anomaly_choices': current_anomalies})
    if inst == 'NIRCam':
        form = NIRCamAnomalySubmitForm(request.POST or None, initial={'anomaly_choices': current_anomalies})
    if inst == 'NIRISS':
        form = NIRISSAnomalySubmitForm(request.POST or None, initial={'anomaly_choices': current_anomalies})
    if inst == 'NIRSpec':
        form = NIRSpecAnomalySubmitForm(request.POST or None, initial={'anomaly_choices': current_anomalies})
=======
>>>>>>> 56f27e36
    # If this is a POST request, process the form data
    if request.method == 'POST':
        anomaly_choices = dict(request.POST)['anomaly_choices']
        if form.is_valid():
            form.update_anomaly_table(file_root, user['ezid'], anomaly_choices)

    # Build the context
    context = {'inst': inst,
               'prop_id': file_root[2:7],
               'file_root': file_root,
               'jpg_files': image_info['all_jpegs'],
               'fits_files': image_info['all_files'],
               'suffixes': image_info['suffixes'],
               'num_ints': image_info['num_ints'],
               'form': form}

    return render(request, template, context)<|MERGE_RESOLUTION|>--- conflicted
+++ resolved
@@ -790,56 +790,6 @@
         if user['ezid'] is None:
             user['ezid'] = 'dev'
 
-<<<<<<< HEAD
-
-#@auth_required
-#def view_all_images(request, user, file_root, rewrite=False):
-def view_all_images(request, file_root, rewrite=False):
-    """Generate the image view page
-
-    Parameters
-    ----------
-    request : HttpRequest object
-        Incoming request from the webpage
-    user : dict
-        A dictionary of user credentials.
-    inst : str
-        Name of JWST instrument
-    file_root : str
-        FITS filename of selected image in filesystem
-    rewrite : bool, optional
-        Regenerate the jpg preview of `file` if it already exists?
-
-    Returns
-    -------
-    HttpResponse object
-        Outgoing response sent to the webpage
-    """
-
-    inst = JWST_INSTRUMENT_NAMES_SHORTHAND[file_root.split("_")[-1][:3]]
-
-    # Ensure the instrument is correctly capitalized
-    inst = JWST_INSTRUMENT_NAMES_MIXEDCASE[inst.lower()]
-
-    template = 'view_image.html'
-    image_info = get_image_info(file_root, rewrite)
-
-    # Determine current flagged anomalies
-    current_anomalies = get_current_flagged_anomalies(file_root, inst)
-
-    # Create a form instance
-    if inst == 'FGS':
-        form = FGSAnomalySubmitForm(request.POST or None, initial={'anomaly_choices': current_anomalies})
-    if inst == 'MIRI':
-        form = MIRIAnomalySubmitForm(request.POST or None, initial={'anomaly_choices': current_anomalies})
-    if inst == 'NIRCam':
-        form = NIRCamAnomalySubmitForm(request.POST or None, initial={'anomaly_choices': current_anomalies})
-    if inst == 'NIRISS':
-        form = NIRISSAnomalySubmitForm(request.POST or None, initial={'anomaly_choices': current_anomalies})
-    if inst == 'NIRSpec':
-        form = NIRSpecAnomalySubmitForm(request.POST or None, initial={'anomaly_choices': current_anomalies})
-=======
->>>>>>> 56f27e36
     # If this is a POST request, process the form data
     if request.method == 'POST':
         anomaly_choices = dict(request.POST)['anomaly_choices']
