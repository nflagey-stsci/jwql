--- conflicted
+++ resolved
@@ -43,11 +43,8 @@
 from bokeh.layouts import layout
 from bokeh.embed import components
 from django.http import HttpResponse, JsonResponse
-<<<<<<< HEAD
 from django.contrib import messages
 from django.core.paginator import Paginator
-=======
->>>>>>> 7d49272d
 from django.shortcuts import redirect, render
 
 from jwql.database.database_interface import load_connection
