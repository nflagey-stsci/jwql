"""Defines the views for the ``jwql`` web app.

In Django, "a view function, or view for short, is simply a Python
function that takes a Web request and returns a Web response" (from
Django documentation). This module defines all of the views that are
used to generate the various webpages used for the JWQL application.
For example, these views can list the tools available to users, query
the ``jwql`` database, and display images and headers.

Authors
-------

    - Lauren Chambers
    - Johannes Sahlmann
    - Teagan King
    - Mees Fix
    - Bryan Hilbert
    - Maria Pena-Guerrero
    - Bradley Sappington
    - Melanie Clarke


Use
---

    This module is called in ``urls.py`` as such:
    ::

        from django.urls import path
        from . import views
        urlpatterns = [path('web/path/to/view/', views.view_name,
        name='view_name')]

References
----------
    For more information please see:
        ``https://docs.djangoproject.com/en/2.0/topics/http/views/``

Dependencies
------------
    The user must have a configuration file named ``config.json``
    placed in the ``jwql`` directory.
"""

from copy import deepcopy
import csv
<<<<<<< HEAD
import datetime
=======
import json
>>>>>>> b9794cc2
import glob
import logging
import os
import operator

from bokeh.layouts import layout
from bokeh.embed import components
from django.http import HttpResponse, JsonResponse
from django.shortcuts import redirect, render
import socket

from jwql.database.database_interface import load_connection
from jwql.utils import monitor_utils
from jwql.utils.interactive_preview_image import InteractivePreviewImg
from jwql.utils.constants import JWST_INSTRUMENT_NAMES_MIXEDCASE, URL_DICT, THUMBNAIL_FILTER_LOOK, QUERY_CONFIG_TEMPLATE, QUERY_CONFIG_KEYS
from jwql.utils.utils import filename_parser, get_base_url, get_config, get_rootnames_for_instrument_proposal, query_unformat

from .data_containers import build_table
from .data_containers import get_acknowledgements
from .data_containers import get_available_suffixes
from .data_containers import get_anomaly_form
from .data_containers import get_dashboard_components
from .data_containers import get_edb_components
from .data_containers import get_explorer_extension_names
from .data_containers import get_header_info
from .data_containers import get_image_info
from .data_containers import get_instrument_looks
from .data_containers import get_proposals_by_category
from .data_containers import get_thumbnails_all_instruments
from .data_containers import random_404_page
from .data_containers import text_scrape
from .data_containers import thumbnails_ajax
from .data_containers import thumbnails_query_ajax
from .data_containers import thumbnails_date_range_ajax
from .forms import JwqlQueryForm
from .forms import FileSearchForm
if not os.environ.get("READTHEDOCS"):
    from .models import Observation, Proposal, RootFileInfo
from astropy.io import fits
from astropy.time import Time
import astropy.units as u


def jwql_query(request):
    """The anomaly query form page"""

    form = JwqlQueryForm(request.POST or None)

    if request.method == 'POST':
        if form.is_valid():
            query_configs = {}
            for instrument in ['miri', 'nirspec', 'niriss', 'nircam', 'fgs']:
                query_configs[instrument] = {}
                query_configs[instrument]['filters'] = [query_unformat(i) for i in form.cleaned_data['{}_filt'.format(instrument)]]
                query_configs[instrument]['apertures'] = [query_unformat(i) for i in form.cleaned_data['{}_aper'.format(instrument)]]
                query_configs[instrument]['detectors'] = [query_unformat(i) for i in form.cleaned_data['{}_detector'.format(instrument)]]
                query_configs[instrument]['exptypes'] = [query_unformat(i) for i in form.cleaned_data['{}_exptype'.format(instrument)]]
                query_configs[instrument]['readpatts'] = [query_unformat(i) for i in form.cleaned_data['{}_readpatt'.format(instrument)]]
                query_configs[instrument]['gratings'] = [query_unformat(i) for i in form.cleaned_data['{}_grating'.format(instrument)]]
                query_configs[instrument]['anomalies'] = [query_unformat(i) for i in form.cleaned_data['{}_anomalies'.format(instrument)]]

            all_filters, all_apers, all_detectors, all_exptypes, all_readpatts, all_gratings, all_anomalies = {}, {}, {}, {}, {}, {}, {}
            for instrument in query_configs:
                all_filters[instrument] = query_configs[instrument]['filters']
                all_apers[instrument] = query_configs[instrument]['apertures']
                all_detectors[instrument] = query_configs[instrument]['detectors']
                all_exptypes[instrument] = query_configs[instrument]['exptypes']
                all_readpatts[instrument] = query_configs[instrument]['readpatts']
                all_gratings[instrument] = query_configs[instrument]['gratings']
                all_anomalies[instrument] = query_configs[instrument]['anomalies']

            parameters = QUERY_CONFIG_TEMPLATE.copy()
            parameters[QUERY_CONFIG_KEYS.INSTRUMENTS] = form.cleaned_data['instrument']
            parameters[QUERY_CONFIG_KEYS.ANOMALIES] = all_anomalies
            parameters[QUERY_CONFIG_KEYS.APERTURES] = all_apers
            parameters[QUERY_CONFIG_KEYS.FILTERS] = all_filters
            parameters[QUERY_CONFIG_KEYS.DETECTORS] = all_detectors
            parameters[QUERY_CONFIG_KEYS.EXP_TYPES] = all_exptypes
            parameters[QUERY_CONFIG_KEYS.READ_PATTS] = all_readpatts
            parameters[QUERY_CONFIG_KEYS.GRATINGS] = all_gratings
            parameters[QUERY_CONFIG_KEYS.EXP_TIME_MIN] = str(form.cleaned_data['exp_time_min'])
            parameters[QUERY_CONFIG_KEYS.EXP_TIME_MAX] = str(form.cleaned_data['exp_time_max'])

            # save the query config settings to a session
            request.session['query_config'] = parameters
            return redirect('/query_submit')

    context = {'form': form,
               'inst': ''}
    template = 'jwql_query.html'

    return render(request, template, context)


def about(request):
    """Generate the ``about`` page

    Parameters
    ----------
    request : HttpRequest object
        Incoming request from the webpage

    Returns
    -------
    HttpResponse object
        Outgoing response sent to the webpage
    """

    template = 'about.html'
    acknowledgements = get_acknowledgements()
    context = {'acknowledgements': acknowledgements,
               'inst': ''}

    return render(request, template, context)


def api_landing(request):
    """Generate the ``api`` page

    Parameters
    ----------
    request : HttpRequest object
        Incoming request from the webpage

    Returns
    -------
    HttpResponse object
        Outgoing response sent to the webpage
    """

    template = 'api_landing.html'
    context = {'inst': ''}

    return render(request, template, context)


def save_page_navigation_data_ajax(request):
    """
    Takes a bracketless string of rootnames and expstarts, and saves it as a session dictionary

    Parameters
    ----------
    request: HttpRequest object
        Incoming request from the webpage


    Returns
    -------
    HttpResponse object
        Outgoing response sent to the webpage
    """

    # a string of the form " 'rootname1'='expstart1', 'rootname2'='expstart2', ..."
    if request.method == 'POST':
        navigate_dict = request.POST.get('navigate_dict')
        # Save session in form {rootname:expstart}
        rootname_expstarts = dict(item.split("=") for item in navigate_dict.split(","))
        request.session['navigation_data'] = rootname_expstarts
    context = {'item': request.session['navigation_data']}
    return JsonResponse(context, json_dumps_params={'indent': 2})


def archive_date_range(request, inst):
    """Generate the page for date range images

    Parameters
    ----------
    request : HttpRequest object
        Incoming request from the webpage
    inst : str
        Name of JWST instrument

    Returns
    -------
    HttpResponse object
        Outgoing response sent to the webpage
    """

    # Ensure the instrument is correctly capitalized
    inst = JWST_INSTRUMENT_NAMES_MIXEDCASE[inst.lower()]

    template = 'archive_date_range.html'
    sort_type = request.session.get('image_sort', 'Recent')
    group_type = request.session.get('image_group', 'Exposure')
    context = {'inst': inst,
               'base_url': get_base_url(),
               'sort': sort_type,
               'group': group_type}

    return render(request, template, context)


def archive_date_range_ajax(request, inst, start_date, stop_date):
    """Generate the page listing all archived images within the inclusive date range for all proposals

    Parameters
    ----------
    request : HttpRequest object
        Incoming request from the webpage
    inst : str
        Name of JWST instrument
    start_date : str
        Start date for date range
    stop_date : str
        stop date for date range

    Returns
    -------
    JsonResponse object
        Outgoing response sent to the webpage
    """

    # Ensure the instrument is correctly capitalized
    inst = JWST_INSTRUMENT_NAMES_MIXEDCASE[inst.lower()]

    # Calculate start date/time in MJD format to begin our range
    inclusive_start_time = Time(start_date)

    # Add a minute to the stop time and mark it 'exclusive' for code clarity,
    # doing this to get all seconds selected minute
    exclusive_stop_time = Time(stop_date) + (1 * u.minute)

    # Get a queryset of all observations STARTING WITHIN our date range
    begin_after_start = Observation.objects.filter(
        proposal__archive__instrument=inst,
        obsstart__gte=inclusive_start_time.mjd)
    all_entries_beginning_in_range = begin_after_start.filter(
        obsstart__lt=exclusive_stop_time.mjd)

    # Get a queryset of all observations ENDING WITHIN our date range
<<<<<<< HEAD
    end_after_start = Observation.objects.filter(
        proposal__archive__instrument=inst,
        obsend__gte=inclusive_start_time.mjd)
    all_entries_ending_in_range = end_after_start.filter(
        obsend__lt=exclusive_stop_time.mjd)

    # Get a queryset of all observations SPANNING
    # (starting before and ending after) our date range.
    # Bump our window out a few days to catch hypothetical
    # observations that last over 24 hours.
    # The larger the window the more time the query takes so keeping it tight.
=======
    end_after_start = Observation.objects.filter(proposal__archive__instrument=inst, obsend__gte=inclusive_start_time.mjd)
    all_entries_ending_in_range = end_after_start.filter(obsend__lt=exclusive_stop_time.mjd)

    # Get a queryset of all observations SPANNING (starting before and ending after) our date range.  Bump our window out a few days to catch hypothetical
    # observations that last over 24 hours.  The larger the window the more time the query takes so keeping it tight.
>>>>>>> b9794cc2
    two_days_before_start_time = Time(start_date) - (2 * u.day)
    two_days_after_end_time = Time(stop_date) + (3 * u.day)
    end_after_stop = Observation.objects.filter(
        proposal__archive__instrument=inst,
        obsend__gte=two_days_after_end_time.mjd)
    all_entries_spanning_range = end_after_stop.filter(
        obsstart__lt=two_days_before_start_time.mjd)

    obs_beginning = [observation for observation in all_entries_beginning_in_range]
    obs_ending = [observation for observation in all_entries_ending_in_range]
    obs_spanning = [observation for observation in all_entries_spanning_range]

    # Create a single list of all pertinent observations
    all_observations = list(set(obs_beginning + obs_ending + obs_spanning))
    # Get all thumbnails that occurred within the time frame for these observations
    data = thumbnails_date_range_ajax(
        inst, all_observations, inclusive_start_time.mjd, exclusive_stop_time.mjd)
    data['thumbnail_sort'] = request.session.get("image_sort", "Recent")
<<<<<<< HEAD
    data['thumbnail_group'] = request.session.get("image_group", "Exposure")
    
=======

>>>>>>> b9794cc2
    # Create Dictionary of Rootnames with expstart
    save_page_navigation_data(request, data)
    return JsonResponse(data, json_dumps_params={'indent': 2})


def archived_proposals(request, inst):
    """Generate the page listing all archived proposals in the database

    Parameters
    ----------
    request : HttpRequest object
        Incoming request from the webpage
    inst : str
        Name of JWST instrument

    Returns
    -------
    HttpResponse object
        Outgoing response sent to the webpage
    """

    # Ensure the instrument is correctly capitalized
    inst = JWST_INSTRUMENT_NAMES_MIXEDCASE[inst.lower()]

    template = 'archive.html'
    context = {'inst': inst,
               'base_url': get_base_url()}

    return render(request, template, context)


def archived_proposals_ajax(request, inst):
    """Generate the page listing all archived proposals in the database

    Parameters
    ----------
    request : HttpRequest object
        Incoming request from the webpage
    inst : str
        Name of JWST instrument

    Returns
    -------
    JsonResponse object
        Outgoing response sent to the webpage
    """
<<<<<<< HEAD
    # Ensure the instrument is correctly capitalized
    inst = JWST_INSTRUMENT_NAMES_MIXEDCASE[inst.lower()]

    # Get a list of Observation entries for the given instrument
    all_entries = Observation.objects.filter(proposal__archive__instrument=inst)

    # Get a list of proposal numbers.
    prop_objects = Proposal.objects.filter(archive__instrument=inst)
    proposal_nums = [entry.prop_id for entry in prop_objects]

    # Put proposals into descending order
    proposal_nums.sort(reverse=True)

    # Total number of proposals for the instrument
    num_proposals = len(proposal_nums)

    thumbnail_paths = []
    min_obsnums = []
    total_files = []
    proposal_viewed = []
    proposal_exp_types = []
    thumb_exp_types = []
    proposal_obs_times = []
    thumb_obs_time = []
    cat_types = []

    # Get a set of all exposure types used in the observations associated with this proposal
    exp_types = [exposure_type for observation in all_entries for exposure_type in observation.exptypes.split(',')]
    exp_types = sorted(list(set(exp_types)))

    # Get all proposals based on category type
    proposals_by_category = get_proposals_by_category(inst)
    unique_cat_types = list(set(proposals_by_category.values()))

    # The naming conventions for dropdown_menus are tightly coupled with the code, this should be changed down the line.
    dropdown_menus = {'look': THUMBNAIL_FILTER_LOOK,
                      'exp_type': exp_types,
                      'cat_type': unique_cat_types}
    thumbnails_dict = {}

    for proposal_num in proposal_nums:
        # For each proposal number, get all entries
        prop_entries = all_entries.filter(proposal__prop_id=proposal_num)

        # All entries will have the same thumbnail_path, so just grab the first
        thumbnail_paths.append(prop_entries[0].proposal.thumbnail_path)

        # Extract the observation numbers from each entry and find the minimum
        prop_obsnums = [entry.obsnum for entry in prop_entries]
        min_obsnums.append(min(prop_obsnums))

        # Sum the file count from all observations to get the total file count for
        # the proposal
        prop_filecount = [entry.number_of_files for entry in prop_entries]
        total_files.append(sum(prop_filecount))

        # In order to know if a proposal contains all observations that are entirely viewed, check for at least one existing viewed=False in RootFileInfo
        unviewed_root_file_infos = RootFileInfo.objects.filter(instrument=inst, proposal=proposal_num, viewed=False)
        proposal_viewed.append("Viewed" if unviewed_root_file_infos.count() == 0 else "New")

        # Store comma separated list of exp_types associated with each proposal
        proposal_exp_types = [exposure_type for observation in prop_entries for exposure_type in observation.exptypes.split(',')]
        proposal_exp_types = list(set(proposal_exp_types))
        thumb_exp_types.append(','.join(proposal_exp_types))

        # Get Most recent observation start time
        proposal_obs_times = [observation.obsstart for observation in prop_entries]
        thumb_obs_time.append(max(proposal_obs_times))

        # Add category type to list based on proposal number
        cat_types.append(proposals_by_category[int(proposal_num)])

    thumbnails_dict['proposals'] = proposal_nums
    thumbnails_dict['thumbnail_paths'] = thumbnail_paths
    thumbnails_dict['num_files'] = total_files
    thumbnails_dict['viewed'] = proposal_viewed
    thumbnails_dict['exp_types'] = thumb_exp_types
    thumbnails_dict['obs_time'] = thumb_obs_time
    thumbnails_dict['cat_types'] = cat_types
=======
    # Read in the json file created by data_containers.create_archived_proposals_context
    # and use as the context
    output_dir = get_config()['outputs']
    context_file = os.path.join(output_dir, 'archive_page', f'{inst}_archive_context.json')
>>>>>>> b9794cc2

    with open(context_file, 'r') as obj:
        context = json.load(obj)

    return JsonResponse(context, json_dumps_params={'indent': 2})


def archive_thumbnails_ajax(request, inst, proposal, observation=None):
    """Generate the page listing archived images by proposal.

    Parameters
    ----------
    request : HttpRequest object
        Incoming request from the webpage
    inst : str
        Name of JWST instrument
    proposal : str
        Number of observing proposal
    observation : str
        Observation number within the proposal

    Returns
    -------
    JsonResponse object
        Outgoing response sent to the webpage
    """
    # Ensure the instrument is correctly capitalized
    inst = JWST_INSTRUMENT_NAMES_MIXEDCASE[inst.lower()]

    data = thumbnails_ajax(inst, proposal, obs_num=observation)
    data['thumbnail_sort'] = request.session.get("image_sort", "Ascending")
    data['thumbnail_group'] = request.session.get("image_group", "Exposure")

    save_page_navigation_data(request, data)
    return JsonResponse(data, json_dumps_params={'indent': 2})


def archive_thumbnails_per_observation(request, inst, proposal, observation):
    """Generate the page listing all archived images in the database
    for a certain proposal

    Parameters
    ----------
    request : HttpRequest object
        Incoming request from the webpage
    inst : str
        Name of JWST instrument
    proposal : str
        Number of observing proposal
    observation : str
    Observation number within the proposal

    Returns
    -------
    HttpResponse object
        Outgoing response sent to the webpage
    """
    # Ensure the instrument is correctly capitalized
    inst = JWST_INSTRUMENT_NAMES_MIXEDCASE[inst.lower()]
    proposal_meta = text_scrape(proposal)

    # Get a list of all observation numbers for the proposal
    # This will be used to create buttons for observation-specific
    # pages
    rootnames = get_rootnames_for_instrument_proposal(inst, proposal)
    all_obs = []
    for root in rootnames:
        try:
            all_obs.append(filename_parser(root)['observation'])
        except KeyError:
            pass

    obs_list = sorted(list(set(all_obs)))

    sort_type = request.session.get('image_sort', 'Ascending')
    group_type = request.session.get('image_group', 'Exposure')
    template = 'thumbnails_per_obs.html'
    context = {'base_url': get_base_url(),
               'inst': inst,
               'obs': observation,
               'obs_list': obs_list,
               'prop': proposal,
               'prop_meta': proposal_meta,
               'sort': sort_type,
               'group': group_type}

    return render(request, template, context)


def archive_thumbnails_query_ajax(request):
    """Generate the page listing archived images by query parameters.

    Parameters
    ----------
    request : HttpRequest object
        Incoming request from the webpage
    inst : str
        Name of JWST instrument
    proposal : str
        Number of observing proposal

    Returns
    -------
    JsonResponse object
        Outgoing response sent to the webpage
    """

    parameters = request.session.get("query_config", QUERY_CONFIG_TEMPLATE.copy())
    # Ensure the instrument is correctly capitalized
    instruments_list = []
    for instrument in parameters[QUERY_CONFIG_KEYS.INSTRUMENTS]:
        instrument = JWST_INSTRUMENT_NAMES_MIXEDCASE[instrument.lower()]
        instruments_list.append(instrument)

    # when parameters only contains nirspec as instrument,
    # thumbnails still end up being all niriss data
    thumbnails = get_thumbnails_all_instruments(parameters)

    data = thumbnails_query_ajax(thumbnails)
    data['thumbnail_sort'] = request.session.get("image_sort", "Ascending")
    data['thumbnail_group'] = request.session.get("image_group", "Exposure")

    save_page_navigation_data(request, data)
    return JsonResponse(data, json_dumps_params={'indent': 2})


def dashboard(request):
    """Generate the dashbaord page

    Parameters
    ----------
    request : HttpRequest object
        Incoming request from the webpage

    Returns
    -------
    HttpResponse object
        Outgoing response sent to the webpage
    """

    template = 'dashboard.html'

    db = get_dashboard_components(request)
    pie_graph = db.dashboard_instrument_pie_chart()
    files_graph = db.dashboard_files_per_day()
    filetype_bar = db.dashboard_filetype_bar_chart()
    table_columns, table_values = db.dashboard_monitor_tracking()
    grating_plot = db.dashboard_exposure_count_by_filter()
    anomaly_plot = db.dashboard_anomaly_per_instrument()

    plot = layout([[files_graph], [pie_graph, filetype_bar],
                   [grating_plot, anomaly_plot]], sizing_mode='stretch_width')
    script, div = components(plot)

    time_deltas = ['All Time', '1 Day', '1 Week', '1 Month', '1 Year']

    context = {'inst': '',
               'script': script,
               'div': div,
               'table_columns': table_columns,
               'table_rows': table_values,
               'time_deltas': time_deltas}

    return render(request, template, context)


def download_report(request, inst):
    """Download data report by look status.

    Parameters
    ----------
    request : HttpRequest object
        Incoming request from the webpage.
    inst : str
        The JWST instrument of interest.

    Returns
    -------
    response : HttpResponse object
        Outgoing response sent to the webpage
    """
    # check for filter criteria passed in request
    kwargs = dict()
    for filter_name in ['look', 'exp_type', 'cat_type', 'sort_as']:
        kwargs[filter_name] = request.GET.get(filter_name)

    # get all observation looks from file info model
    # and join with observation descriptors
    keys, looks = get_instrument_looks(inst, **kwargs)

    today = datetime.datetime.now().strftime('%Y%m%d')
    filename = f'{inst.lower()}_report_{today}.csv'
    response = HttpResponse(content_type='text/csv')
    response['Content-Disposition'] = f'attachment; filename="{filename}"'

    writer = csv.writer(response)
    writer.writerow(keys)
    for row in looks:
        writer.writerow(row.values())

    return response


def engineering_database(request):
    """Generate the EDB page.

    Parameters
    ----------
    request : HttpRequest object
        Incoming request from the webpage

    Returns
    -------
    HttpResponse object
        Outgoing response sent to the webpage

    """

    edb_components = get_edb_components(request)

    template = 'engineering_database.html'
    context = {'inst': '',
               'edb_components': edb_components}

    return render(request, template, context)


def export(request, tablename):
    """Function to export and download data from JWQLDB Table Viewer

    Parameters
    ----------
    request : HttpRequest object
        Incoming request from the webpage

    tablename : str
        Name of table to download

    Returns
    -------
    response : HttpResponse object
        Outgoing response sent to the webpage
    """
    table_meta = build_table(tablename)

    response = HttpResponse(content_type='text/csv')
    response['Content-Disposition'] = 'attachment; filename="{}.csv"'.format(tablename)

    writer = csv.writer(response)
    writer.writerow(table_meta.columns.values)
    for _, row in table_meta.iterrows():
        writer.writerow(row.values)

    return response


def home(request):
    """Generate the home page

    Parameters
    ----------
    request : HttpRequest object
        Incoming request from the webpage

    Returns
    -------
    HttpResponse object
        Outgoing response sent to the webpage
    """

    # Create a form instance and populate it with data from the request
    form = FileSearchForm(request.POST or None)

    # If this is a POST request, we need to process the form data
    if request.method == 'POST':
        if form.is_valid():
            return form.redirect_to_files()

    template = 'home.html'
    context = {'inst': '',
               'form': form}

    return render(request, template, context)


def instrument(request, inst):
    """Generate the instrument tool index page.

    Parameters
    ----------
    request : HttpRequest object
        Incoming request from the webpage
    inst : str
        Name of JWST instrument

    Returns
    -------
    HttpResponse object
        Outgoing response sent to the webpage
    """

    # Ensure the instrument is correctly capitalized
    inst = JWST_INSTRUMENT_NAMES_MIXEDCASE[inst.lower()]

    template = 'instrument.html'

    doc_url = URL_DICT[inst.lower()]

    context = {'inst': inst,
               'doc_url': doc_url}

    return render(request, template, context)


def jwqldb_table_viewer(request, tablename_param=None):
    """Generate the JWQL Table Viewer view.

    Parameters
    ----------
    request : HttpRequest object
        Incoming request from the webpage

    tablename_param : str
        Table name parameter from URL

    Returns
    -------
    HttpResponse object
        Outgoing response sent to the webpage
    """

    try:
        tablename = request.POST['db_table_select']
    except KeyError:
        if tablename_param:
            tablename = tablename_param
        else:
            tablename = None

    if tablename is None:
        table_meta = None
    else:
        table_meta = build_table(tablename)

    _, _, engine, _ = load_connection(get_config()['connection_string'])
    all_jwql_tables = engine.table_names()

    if 'django_migrations' in all_jwql_tables:
        all_jwql_tables.remove('django_migrations')  # No necessary information.

    jwql_tables_by_instrument = {}
    instruments = ['nircam', 'nirspec', 'niriss', 'miri', 'fgs']

    #  Sort tables by instrument
    for instrument in instruments:
        jwql_tables_by_instrument[instrument] = [tablename for tablename in all_jwql_tables if instrument in tablename]

    # Don't forget tables that dont contain instrument specific instrument information.
    jwql_tables_by_instrument['general'] = [table for table in all_jwql_tables if not any(instrument in table for instrument in instruments)]

    template = 'jwqldb_table_viewer.html'

    # If value of table_meta is None (when coming from home page)
    if table_meta is None:
        context = {
            'inst': '',
            'all_jwql_tables': jwql_tables_by_instrument}
    # If table_meta is empty, just render table with no data.
    elif table_meta.empty:
        context = {
            'inst': '',
            'all_jwql_tables': jwql_tables_by_instrument,
            'table_columns': table_meta.columns.values,
            'table_name': tablename}
    # Else, everything is good to go, render the table.
    else:
        context = {
            'inst': '',
            'all_jwql_tables': jwql_tables_by_instrument,
            'table_columns': table_meta.columns.values,
            'table_rows': table_meta.values,
            'table_name': tablename}

    return render(request, template, context)


def log_view(request):
    """Access JWQL monitoring logs from the web app.

    Parameters
    ----------
    request : HttpRequest object
        Incoming request from the webpage

    Returns
    -------
    HttpResponse object
        Outgoing response sent to the webpage
    """

    template = 'log_view.html'
    log_path = get_config()['log_dir']
    log_name = request.POST.get('log_submit', None)

    hostname = socket.gethostname()

    if 'dljwql' in hostname:
        server = 'dev'
    elif 'tljwql' in hostname:
        server = 'test'
    else:
        server = 'ops'

    full_log_paths = sorted(glob.glob(os.path.join(log_path, server, '*', '*')), reverse=True)
    full_log_paths = [log for log in full_log_paths if not os.path.basename(log).startswith('.')]
    log_dictionary = {os.path.basename(path): path for path in full_log_paths}

    if log_name:
        with open(log_dictionary[log_name]) as f:
            log_text = f.read()
    else:
        log_text = None

    context = {'inst': '',
               'all_logs': log_dictionary,
               'log_text': log_text,
               'log_name': log_name}

    return render(request, template, context)


def not_found(request, *kwargs):
    """Generate a ``not_found`` page

    Parameters
    ----------
    request : HttpRequest object
        Incoming request from the webpage

    Returns
    -------
    HttpResponse object
        Outgoing response sent to the webpage
    """

    template = random_404_page()
    status_code = 404  # Note that this will show 400, 403, 404, and 500 as 404 status
    context = {'inst': ''}

    return render(request, template, context, status=status_code)


def query_submit(request):
    """Generate the page listing all archived images in the database
    for a certain proposal

    Parameters
    ----------
    request : HttpRequest object
        Incoming request from the webpage

    Returns
    -------
    HttpResponse object
        Outgoing response sent to the webpage
    """

    template = 'query_submit.html'
    sort_type = request.session.get('image_sort', 'Ascending')
    group_type = request.session.get('image_group', 'Exposure')
    context = {'inst': '',
               'base_url': get_base_url(),
               'sort': sort_type,
               'group': group_type
               }

    return render(request, template, context)


def unlooked_images(request, inst):
    """Generate the page listing all unlooked images in the database

    Parameters
    ----------
    request : HttpRequest object
        Incoming request from the webpage
    inst : str
        Name of JWST instrument

    Returns
    -------
    HttpResponse object
        Outgoing response sent to the webpage
    """

    pass


def view_header(request, inst, filename, filetype):
    """Generate the header view page

    Parameters
    ----------
    request : HttpRequest object
        Incoming request from the webpage
    inst : str
        Name of JWST instrument
    filename : str
        FITS filename of selected image in filesystem
    filetype : str
        Type of file (e.g. ``uncal``)

    Returns
    -------
    HttpResponse object
        Outgoing response sent to the webpage
    """

    # Ensure the instrument is correctly capitalized
    inst = JWST_INSTRUMENT_NAMES_MIXEDCASE[inst.lower()]

    template = 'view_header.html'
    file_root = '_'.join(filename.split('_'))

    context = {'inst': inst,
               'filename': filename,
               'file_root': file_root,
               'file_type': filetype,
               'header_info': get_header_info(filename, filetype)}

    return render(request, template, context)


def explore_image(request, inst, file_root, filetype):
    """Generate the header view page

    Parameters
    ----------
    request : HttpRequest object
        Incoming request from the webpage
    inst : str
        Name of JWST instrument
    file_root : str
        FITS file_root of selected image in filesystem
    filetype : str
        Type of file (e.g. ``uncal``)

    Returns
    -------
    HttpResponse object
        Outgoing response sent to the webpage
    """

    # Ensure the instrument is correctly capitalized
    inst = JWST_INSTRUMENT_NAMES_MIXEDCASE[inst.lower()]
    template = 'explore_image.html'

    # get explorable extensions from header
    extensions = get_explorer_extension_names(file_root, filetype)

    fits_file = file_root + '_' + filetype + '.fits'
    # Get image info containing all paths to fits files
    image_info_list = get_image_info(file_root)
    # Find index of our fits file
    fits_index = next(ix for ix, fits_path in enumerate(image_info_list['all_files']) if fits_file in fits_path)
    # get full path of fits file to open and extract extension info
    full_fits_file = image_info_list['all_files'][fits_index]
    extension_ints = {}
    extension_groups = {}

    # gather extension group/integration information to send
    if os.path.isfile(full_fits_file):
        with fits.open(full_fits_file) as hdulist:
            for exten in extensions:
                dims = hdulist[exten].shape
                if len(dims) == 4:
                    extension_ints[exten], extension_groups[exten], ny, nx = dims
                elif len(dims) == 3:
                    extension_groups[exten] = 0
                    extension_ints[exten], ny, nx = dims
                else:
                    extension_ints[exten] = 0
                    extension_groups[exten] = 0
    else:
        raise FileNotFoundError(f'WARNING: {full_fits_file} does not exist!')

    form = get_anomaly_form(request, inst, file_root)

    context = {'inst': inst,
               'file_root': file_root,
               'filetype': filetype,
               'extensions': extensions,
               'extension_groups': extension_groups,
               'extension_ints': extension_ints,
               'base_url': get_base_url(),
               'form': form}

    return render(request, template, context)


def explore_image_ajax(request, inst, file_root, filetype, scaling="log", low_lim=None, high_lim=None, ext_name="SCI", int1_nr=None, grp1_nr=None, int2_nr=None, grp2_nr=None):
    """Generate the page listing all archived images in the database
    for a certain proposal

    Parameters
    ----------
    request : HttpRequest object
        Incoming request from the webpage
    inst : str
        Name of JWST instrument
    file_root : str
        FITS file_root of selected image in filesystem
    filetype : str
        Type of file (e.g. ``uncal``)
    scaling : str
        Scaling to implement in interactive preview image ("log" or "lin")
    low_lim : str
        Signal value to use as the lower limit of the displayed image. If "None", it will be calculated using the ZScale function
    high_lim : str
        Signal value to use as the upper limit of the displayed image. If "None", it will be calculated using the ZScale function
    ext_name : str
        Extension to implement in interactive preview image ("SCI", "DQ", "GROUPDQ", "PIXELDQ", "ERR"...)

    Returns
    -------
    JsonResponse object
        Outgoing response sent to the webpage
    """
    # Ensure the instrument is correctly capitalized
    inst = JWST_INSTRUMENT_NAMES_MIXEDCASE[inst.lower()]

    # Get image info containing all paths to fits files
    image_info_list = get_image_info(file_root)

    # Save fits file name to use for bokeh image
    fits_file = file_root + '_' + filetype + '.fits'
    # Find index of our fits file
    fits_index = next(ix for ix, fits_path in enumerate(image_info_list['all_files']) if fits_file in fits_path)

    # get full path of fits file to send to InteractivePreviewImg
    full_fits_file = image_info_list['all_files'][fits_index]
    # sent floats not strings to init
    if low_lim == "None":
        low_lim = None
    if high_lim == "None":
        high_lim = None
    if int1_nr == "None":
        int1_nr = None
    if grp1_nr == "None":
        grp1_nr = None
    if int2_nr == "None":
        int2_nr = None
    if grp2_nr == "None":
        grp2_nr = None

    if low_lim is not None:
        low_lim = float(low_lim)
    if high_lim is not None:
        high_lim = float(high_lim)

    group = None
    integ = None
    if (grp1_nr):
        if (grp2_nr):
            group = [int(grp1_nr), int(grp2_nr)]
        else:
            group = int(grp1_nr)
    if (int1_nr):
        if (int2_nr):
            integ = [int(int1_nr), int(int2_nr)]
        else:
            integ = int(int1_nr)

    int_preview_image = InteractivePreviewImg(full_fits_file, low_lim, high_lim, scaling, None, ext_name, group, integ)

    context = {'inst': "inst",
               'script': int_preview_image.script,
               'div': int_preview_image.div}

    return JsonResponse(context, json_dumps_params={'indent': 2})


def save_image_group_ajax(request):
    """Save the latest selected group type in the session."""
    image_group = request.GET['group_type']
    request.session['image_group'] = image_group
    context = {'item': request.session['image_group']}
    return JsonResponse(context, json_dumps_params={'indent': 2})


def save_image_sort_ajax(request):

    # a string of the form " 'rootname1'='expstart1', 'rootname2'='expstart2', ..."
    image_sort = request.GET['sort_type']

    request.session['image_sort'] = image_sort
    context = {'item': request.session['image_sort']}
    return JsonResponse(context, json_dumps_params={'indent': 2})


def save_page_navigation_data(request, data):
    """
<<<<<<< HEAD
    Save the data from the current page in the session.

    Enables navigating to the next or previous page.  Current sort options
    are Ascending/Descending, and Recent/Oldest.
    
=======
    It saves the data from the current page in the session so that the user can navigate to the next or
    previous page.  Our current sort options are Ascending/Descending, and Recent/Oldest so we need to
    preserve 'rootname' and 'expstart'.

>>>>>>> b9794cc2
    Parameters
    ----------
    request: HttpRequest object
    data: dictionary
        the data dictionary to be returned from the calling view function
    nav_by_date_range: boolean
        when viewing an image, will the next/previous buttons be sorted by date? (the other option is rootname)
    """
    navigate_data = {}
    for rootname in data['file_data']:
        navigate_data[rootname] = data['file_data'][rootname]['expstart']

    request.session['navigation_data'] = navigate_data
    return


def set_viewed_ajax(request, group_root, status):
    """Update the model's "viewed" field for a group of files

    Parameters
    ----------
    request : HttpRequest object
        Incoming request from the webpage
    group_root : str
        Group root name, matching filename roots up to
        but not including the detector.
    status : {'new', 'viewed'}
        Value to set: 'new' for viewed=False, 'viewed' for viewed=True.

    Returns
    -------
    JsonResponse object
        Outgoing response sent to the webpage
    """
    viewed = (str(status).strip().lower() == 'viewed')

    root_file_info = RootFileInfo.objects.filter(
        root_name__startswith=group_root)
    for root_file in root_file_info:
        root_file.viewed = viewed
        root_file.save()

    #  check actual status as set
    marked_viewed = all([rf.viewed for rf in root_file_info])

    # Build the context
    context = {'marked_viewed': marked_viewed}
    return JsonResponse(context, json_dumps_params={'indent': 2})


def toggle_viewed_ajax(request, file_root):
    """Update the model's "mark_viewed" field and save in the database

    Parameters
    ----------
    request : HttpRequest object
        Incoming request from the webpage
    file_root : str
        FITS file_root of selected image in filesystem

    Returns
    -------
    JsonResponse object
        Outgoing response sent to the webpage
    """
    root_file_info = RootFileInfo.objects.get(root_name=file_root)
    root_file_info.viewed = not root_file_info.viewed
    root_file_info.save()

    # Build the context
    context = {'marked_viewed': root_file_info.viewed}
    return JsonResponse(context, json_dumps_params={'indent': 2})


def view_exposure(request, inst, group_root):
    """Generate the exposure view page.

    Parameters
    ----------
    request : HttpRequest object
        Incoming request from the webpage.
    inst : str
        Name of JWST instrument.
    group_root : str
        Exposure group, matching file root names up to but not
        including the detector.

    Returns
    -------
    HttpResponse object
        Outgoing response sent to the webpage
    """

    # Ensure the instrument is correctly capitalized
    inst = JWST_INSTRUMENT_NAMES_MIXEDCASE[inst.lower()]

    template = 'view_exposure.html'
    image_info = get_image_info(group_root)

    # Get the proposal id and obsnum from the group root name
    prop_id = group_root[2:7]
    obsnum = group_root[7:10]

    # Get available suffixes in a consistent order.
    suffixes = get_available_suffixes(image_info['suffixes'],
                                      return_untracked=False)

    # Get the anomaly submission form
    form = get_anomaly_form(request, inst, group_root)

    # if we get to this page without any navigation data,
    # previous/next buttons will be hidden
    navigation_data = request.session.get('navigation_data', {})

    # For time based sorting options, sort to "Recent" first to create sorting consistency when times are the same.
    # This is consistent with how Tinysort is utilized in jwql.js->sort_by_thumbnails
    sort_type = request.session.get('image_sort', 'Ascending')
    if sort_type in ['Descending']:
        matching_rootfiles = sorted(navigation_data, reverse=True)
    elif sort_type in ['Recent']:
        navigation_data = dict(sorted(navigation_data.items()))
        navigation_data = dict(sorted(navigation_data.items(), key=operator.itemgetter(1), reverse=True))
        matching_rootfiles = list(navigation_data.keys())
    elif sort_type in ['Oldest']:
        navigation_data = dict(sorted(navigation_data.items()))
        navigation_data = dict(sorted(navigation_data.items(), key=operator.itemgetter(1)))
        matching_rootfiles = list(navigation_data.keys())
    else:
        matching_rootfiles = sorted(navigation_data)

    # pick out group names from matching root files
    group_root_list = []
    for rootname in matching_rootfiles:
        other_group_root = filename_parser(rootname)['group_root']
        if other_group_root not in group_root_list:
            group_root_list.append(other_group_root)

    # Get our current views RootFileInfo model and send our "viewed/new" information
    root_file_info = RootFileInfo.objects.filter(root_name__startswith=group_root)
    viewed = all([rf.viewed for rf in root_file_info])

    # Build the context
    context = {'base_url': get_base_url(),
               'group_root_list': group_root_list,
               'inst': inst,
               'prop_id': prop_id,
               'obsnum': obsnum,
               'group_root': group_root,
               'suffixes': suffixes,
               'num_ints': image_info['num_ints'],
               'available_ints': image_info['available_ints'],
               'total_ints': image_info['total_ints'],
               'detectors': sorted(image_info['detectors']),
               'form': form,
               'marked_viewed': viewed}

    return render(request, template, context)


def view_image(request, inst, file_root):
    """Generate the image view page

    Parameters
    ----------
    request : HttpRequest object
        Incoming request from the webpage
    inst : str
        Name of JWST instrument
    file_root : str
        FITS filename of selected image in filesystem

    Returns
    -------
    HttpResponse object
        Outgoing response sent to the webpage
    """

    # Ensure the instrument is correctly capitalized
    inst = JWST_INSTRUMENT_NAMES_MIXEDCASE[inst.lower()]

    template = 'view_image.html'
    image_info = get_image_info(file_root)

    # Put suffixes in a consistent order. Check if any of the
    # suffixes are not in the list that specifies order.
<<<<<<< HEAD
    suffixes, untracked_suffixes = get_available_suffixes(
        image_info['suffixes'], return_untracked=True)

=======
    # Reorder the list of filenames to match the reordered list
    # of suffixes.
    suffixes = []
    all_files = []
    untracked_suffixes = deepcopy(image_info['suffixes'])
    untracked_files = deepcopy(image_info['all_files'])
    for poss_suffix in EXPOSURE_PAGE_SUFFIX_ORDER:
        if 'crf' not in poss_suffix:
            if poss_suffix in image_info['suffixes']:
                suffixes.append(poss_suffix)
                loc = image_info['suffixes'].index(poss_suffix)
                all_files.append(image_info['all_files'][loc])
                untracked_suffixes.remove(poss_suffix)
                untracked_files.remove(image_info['all_files'][loc])
        else:
            # EXPOSURE_PAGE_SUFFIX_ORDER contains crf and crfints, but the actual suffixes
            # in the data will be e.g. o001_crf, and there may be more than one crf file
            # in the list of suffixes. So in this case, we strip the e.g. o001 from the
            # suffixes and check which list elements match.
            suff_arr = np.array(image_info['suffixes'])
            files_arr = np.array(image_info['all_files'])
            splits = np.array([ele.split('_')[-1] for ele in image_info['suffixes']])
            if splits.size > 0:
                idxs = np.where(splits == poss_suffix)[0]
            else:
                idxs = []
            if len(idxs) > 0:
                suff_entries = list(suff_arr[idxs])
                file_entries = list(files_arr[idxs])
                suffixes.extend(suff_entries)
                all_files.extend(file_entries)

                untracked_splits = np.array([ele.split('_')[-1] for ele in untracked_suffixes])
                untracked_idxs = np.where(untracked_splits == poss_suffix)[0]
                untracked_suffixes = list(np.delete(untracked_suffixes, untracked_idxs))
                untracked_files = list(np.delete(untracked_files, untracked_idxs))

    # If the data contain any suffixes that are not in the list that specifies the order
    # to use, make a note in the log (so that they can be added to EXPOSURE_PAGE_SUFFIX_ORDER)
    # later. Then add them to the end of the suffixes list. Their order will be random since
    # they are not in EXPOSURE_PAGE_SUFFIX_ORDER.
>>>>>>> b9794cc2
    if len(untracked_suffixes) > 0:
        module = os.path.basename(__file__).strip('.py')
        monitor_utils.initialize_instrument_monitor(module)
        logging.warning((f'In view_image(), for {inst}, {file_root}, '
                         f'the following suffixes are present in the data, '
                         f'but not in EXPOSURE_PAGE_SUFFIX_ORDER in '
                         f'constants.py: {untracked_suffixes} '
                         'Please add them, so that they will appear in a '
                         'consistent order on the webpage.'))

    form = get_anomaly_form(request, inst, file_root)

    prop_id = file_root[2:7]

    # if we get to this page without any navigation data (i.e. direct link),
    # just use the file_root with no expstart time
    # navigate_data is dict of format rootname:expstart
    navigation_data = request.session.get('navigation_data', {file_root: 0})

    # For time based sorting options, sort to "Recent" first to create
    # sorting consistency when times are the same.
    # This is consistent with how Tinysort is utilized in
    # jwql.js->sort_by_thumbnails
    sort_type = request.session.get('image_sort', 'Ascending')
    if sort_type in ['Descending']:
        file_root_list = sorted(navigation_data, reverse=True)
    elif sort_type in ['Recent']:
        navigation_data = dict(sorted(navigation_data.items()))
        navigation_data = dict(sorted(navigation_data.items(),
                                      key=operator.itemgetter(1), reverse=True))
        file_root_list = list(navigation_data.keys())
    elif sort_type in ['Oldest']:
        navigation_data = dict(sorted(navigation_data.items()))
        navigation_data = dict(sorted(navigation_data.items(),
                                      key=operator.itemgetter(1)))
        file_root_list = list(navigation_data.keys())
    else:
        file_root_list = sorted(navigation_data)

    # Get our current views RootFileInfo model and send our "viewed/new" information
    root_file_info = RootFileInfo.objects.get(root_name=file_root)

    # Build the context
    context = {'base_url': get_base_url(),
               'file_root_list': file_root_list,
               'inst': inst,
               'prop_id': prop_id,
               'obsnum': file_root[7:10],
               'file_root': file_root,
               'suffixes': suffixes,
               'num_ints': image_info['num_ints'],
               'available_ints': image_info['available_ints'],
               'total_ints': image_info['total_ints'],
               'form': form,
               'marked_viewed': root_file_info.viewed}

    return render(request, template, context)<|MERGE_RESOLUTION|>--- conflicted
+++ resolved
@@ -44,11 +44,8 @@
 
 from copy import deepcopy
 import csv
-<<<<<<< HEAD
 import datetime
-=======
 import json
->>>>>>> b9794cc2
 import glob
 import logging
 import os
@@ -279,7 +276,6 @@
         obsstart__lt=exclusive_stop_time.mjd)
 
     # Get a queryset of all observations ENDING WITHIN our date range
-<<<<<<< HEAD
     end_after_start = Observation.objects.filter(
         proposal__archive__instrument=inst,
         obsend__gte=inclusive_start_time.mjd)
@@ -291,13 +287,6 @@
     # Bump our window out a few days to catch hypothetical
     # observations that last over 24 hours.
     # The larger the window the more time the query takes so keeping it tight.
-=======
-    end_after_start = Observation.objects.filter(proposal__archive__instrument=inst, obsend__gte=inclusive_start_time.mjd)
-    all_entries_ending_in_range = end_after_start.filter(obsend__lt=exclusive_stop_time.mjd)
-
-    # Get a queryset of all observations SPANNING (starting before and ending after) our date range.  Bump our window out a few days to catch hypothetical
-    # observations that last over 24 hours.  The larger the window the more time the query takes so keeping it tight.
->>>>>>> b9794cc2
     two_days_before_start_time = Time(start_date) - (2 * u.day)
     two_days_after_end_time = Time(stop_date) + (3 * u.day)
     end_after_stop = Observation.objects.filter(
@@ -316,12 +305,8 @@
     data = thumbnails_date_range_ajax(
         inst, all_observations, inclusive_start_time.mjd, exclusive_stop_time.mjd)
     data['thumbnail_sort'] = request.session.get("image_sort", "Recent")
-<<<<<<< HEAD
     data['thumbnail_group'] = request.session.get("image_group", "Exposure")
-    
-=======
-
->>>>>>> b9794cc2
+
     # Create Dictionary of Rootnames with expstart
     save_page_navigation_data(request, data)
     return JsonResponse(data, json_dumps_params={'indent': 2})
@@ -368,92 +353,10 @@
     JsonResponse object
         Outgoing response sent to the webpage
     """
-<<<<<<< HEAD
-    # Ensure the instrument is correctly capitalized
-    inst = JWST_INSTRUMENT_NAMES_MIXEDCASE[inst.lower()]
-
-    # Get a list of Observation entries for the given instrument
-    all_entries = Observation.objects.filter(proposal__archive__instrument=inst)
-
-    # Get a list of proposal numbers.
-    prop_objects = Proposal.objects.filter(archive__instrument=inst)
-    proposal_nums = [entry.prop_id for entry in prop_objects]
-
-    # Put proposals into descending order
-    proposal_nums.sort(reverse=True)
-
-    # Total number of proposals for the instrument
-    num_proposals = len(proposal_nums)
-
-    thumbnail_paths = []
-    min_obsnums = []
-    total_files = []
-    proposal_viewed = []
-    proposal_exp_types = []
-    thumb_exp_types = []
-    proposal_obs_times = []
-    thumb_obs_time = []
-    cat_types = []
-
-    # Get a set of all exposure types used in the observations associated with this proposal
-    exp_types = [exposure_type for observation in all_entries for exposure_type in observation.exptypes.split(',')]
-    exp_types = sorted(list(set(exp_types)))
-
-    # Get all proposals based on category type
-    proposals_by_category = get_proposals_by_category(inst)
-    unique_cat_types = list(set(proposals_by_category.values()))
-
-    # The naming conventions for dropdown_menus are tightly coupled with the code, this should be changed down the line.
-    dropdown_menus = {'look': THUMBNAIL_FILTER_LOOK,
-                      'exp_type': exp_types,
-                      'cat_type': unique_cat_types}
-    thumbnails_dict = {}
-
-    for proposal_num in proposal_nums:
-        # For each proposal number, get all entries
-        prop_entries = all_entries.filter(proposal__prop_id=proposal_num)
-
-        # All entries will have the same thumbnail_path, so just grab the first
-        thumbnail_paths.append(prop_entries[0].proposal.thumbnail_path)
-
-        # Extract the observation numbers from each entry and find the minimum
-        prop_obsnums = [entry.obsnum for entry in prop_entries]
-        min_obsnums.append(min(prop_obsnums))
-
-        # Sum the file count from all observations to get the total file count for
-        # the proposal
-        prop_filecount = [entry.number_of_files for entry in prop_entries]
-        total_files.append(sum(prop_filecount))
-
-        # In order to know if a proposal contains all observations that are entirely viewed, check for at least one existing viewed=False in RootFileInfo
-        unviewed_root_file_infos = RootFileInfo.objects.filter(instrument=inst, proposal=proposal_num, viewed=False)
-        proposal_viewed.append("Viewed" if unviewed_root_file_infos.count() == 0 else "New")
-
-        # Store comma separated list of exp_types associated with each proposal
-        proposal_exp_types = [exposure_type for observation in prop_entries for exposure_type in observation.exptypes.split(',')]
-        proposal_exp_types = list(set(proposal_exp_types))
-        thumb_exp_types.append(','.join(proposal_exp_types))
-
-        # Get Most recent observation start time
-        proposal_obs_times = [observation.obsstart for observation in prop_entries]
-        thumb_obs_time.append(max(proposal_obs_times))
-
-        # Add category type to list based on proposal number
-        cat_types.append(proposals_by_category[int(proposal_num)])
-
-    thumbnails_dict['proposals'] = proposal_nums
-    thumbnails_dict['thumbnail_paths'] = thumbnail_paths
-    thumbnails_dict['num_files'] = total_files
-    thumbnails_dict['viewed'] = proposal_viewed
-    thumbnails_dict['exp_types'] = thumb_exp_types
-    thumbnails_dict['obs_time'] = thumb_obs_time
-    thumbnails_dict['cat_types'] = cat_types
-=======
     # Read in the json file created by data_containers.create_archived_proposals_context
     # and use as the context
     output_dir = get_config()['outputs']
     context_file = os.path.join(output_dir, 'archive_page', f'{inst}_archive_context.json')
->>>>>>> b9794cc2
 
     with open(context_file, 'r') as obj:
         context = json.load(obj)
@@ -1156,18 +1059,11 @@
 
 def save_page_navigation_data(request, data):
     """
-<<<<<<< HEAD
     Save the data from the current page in the session.
 
     Enables navigating to the next or previous page.  Current sort options
     are Ascending/Descending, and Recent/Oldest.
-    
-=======
-    It saves the data from the current page in the session so that the user can navigate to the next or
-    previous page.  Our current sort options are Ascending/Descending, and Recent/Oldest so we need to
-    preserve 'rootname' and 'expstart'.
-
->>>>>>> b9794cc2
+
     Parameters
     ----------
     request: HttpRequest object
@@ -1353,53 +1249,9 @@
 
     # Put suffixes in a consistent order. Check if any of the
     # suffixes are not in the list that specifies order.
-<<<<<<< HEAD
     suffixes, untracked_suffixes = get_available_suffixes(
         image_info['suffixes'], return_untracked=True)
 
-=======
-    # Reorder the list of filenames to match the reordered list
-    # of suffixes.
-    suffixes = []
-    all_files = []
-    untracked_suffixes = deepcopy(image_info['suffixes'])
-    untracked_files = deepcopy(image_info['all_files'])
-    for poss_suffix in EXPOSURE_PAGE_SUFFIX_ORDER:
-        if 'crf' not in poss_suffix:
-            if poss_suffix in image_info['suffixes']:
-                suffixes.append(poss_suffix)
-                loc = image_info['suffixes'].index(poss_suffix)
-                all_files.append(image_info['all_files'][loc])
-                untracked_suffixes.remove(poss_suffix)
-                untracked_files.remove(image_info['all_files'][loc])
-        else:
-            # EXPOSURE_PAGE_SUFFIX_ORDER contains crf and crfints, but the actual suffixes
-            # in the data will be e.g. o001_crf, and there may be more than one crf file
-            # in the list of suffixes. So in this case, we strip the e.g. o001 from the
-            # suffixes and check which list elements match.
-            suff_arr = np.array(image_info['suffixes'])
-            files_arr = np.array(image_info['all_files'])
-            splits = np.array([ele.split('_')[-1] for ele in image_info['suffixes']])
-            if splits.size > 0:
-                idxs = np.where(splits == poss_suffix)[0]
-            else:
-                idxs = []
-            if len(idxs) > 0:
-                suff_entries = list(suff_arr[idxs])
-                file_entries = list(files_arr[idxs])
-                suffixes.extend(suff_entries)
-                all_files.extend(file_entries)
-
-                untracked_splits = np.array([ele.split('_')[-1] for ele in untracked_suffixes])
-                untracked_idxs = np.where(untracked_splits == poss_suffix)[0]
-                untracked_suffixes = list(np.delete(untracked_suffixes, untracked_idxs))
-                untracked_files = list(np.delete(untracked_files, untracked_idxs))
-
-    # If the data contain any suffixes that are not in the list that specifies the order
-    # to use, make a note in the log (so that they can be added to EXPOSURE_PAGE_SUFFIX_ORDER)
-    # later. Then add them to the end of the suffixes list. Their order will be random since
-    # they are not in EXPOSURE_PAGE_SUFFIX_ORDER.
->>>>>>> b9794cc2
     if len(untracked_suffixes) > 0:
         module = os.path.basename(__file__).strip('.py')
         monitor_utils.initialize_instrument_monitor(module)
