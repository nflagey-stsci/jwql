--- conflicted
+++ resolved
@@ -472,12 +472,9 @@
 li.dropdown:hover .dropdown-menu {
     display: block;
 }
-<<<<<<< HEAD
 
 ul.no-bullets {
     list-style: none;
     padding-left:10px;
     line-height:25px;
-}
-=======
->>>>>>> 83911cb2
+}