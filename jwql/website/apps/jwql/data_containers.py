"""Various functions to collect data to be used by the ``views`` of the
``jwql`` app.

This module contains several functions that assist in collecting and
producing various data to be rendered in ``views.py`` for use by the
``jwql`` app.

Authors
-------

    - Lauren Chambers
    - Matthew Bourque
    - Teagan King
    - Bryan Hilbert

Use
---

    The functions within this module are intended to be imported and
    used by ``views.py``, e.g.:

    ::
        from .data_containers import get_proposal_info
"""

import copy
from collections import OrderedDict
import glob
from operator import getitem
import os
import re
import tempfile

from astropy.io import fits
from astropy.time import Time
from bs4 import BeautifulSoup
from django.conf import settings
from django.contrib import messages
import numpy as np
from operator import itemgetter
import pandas as pd
import pyvo as vo
import requests

from jwql.database import database_interface as di
from jwql.database.database_interface import load_connection
from jwql.edb.engineering_database import get_mnemonic, get_mnemonic_info
from jwql.instrument_monitors.miri_monitors.data_trending import dashboard as miri_dash
from jwql.instrument_monitors.nirspec_monitors.data_trending import dashboard as nirspec_dash
from jwql.utils.utils import check_config_for_key, ensure_dir_exists, filesystem_path, filename_parser, get_config
from jwql.utils.constants import MONITORS, PREVIEW_IMAGE_LISTFILE, THUMBNAIL_LISTFILE
<<<<<<< HEAD
from jwql.utils.constants import IGNORED_SUFFIXES, INSTRUMENT_SERVICE_MATCH, JWST_INSTRUMENT_NAMES_MIXEDCASE, \
                                 JWST_INSTRUMENT_NAMES_SHORTHAND, SUFFIXES_TO_ADD_ASSOCIATION, SUFFIXES_WITH_AVERAGED_INTS
from jwql.utils.preview_image import PreviewImage
=======
from jwql.utils.constants import IGNORED_SUFFIXES, INSTRUMENT_SERVICE_MATCH, JWST_INSTRUMENT_NAMES_MIXEDCASE
>>>>>>> cef9dc1a
from jwql.utils.credentials import get_mast_token
from .forms import InstrumentAnomalySubmitForm
from astroquery.mast import Mast
from jwedb.edb_interface import mnemonic_inventory

# astroquery.mast import that depends on value of auth_mast
# this import has to be made before any other import of astroquery.mast
ON_GITHUB_ACTIONS = '/home/runner' in os.path.expanduser('~') or '/Users/runner' in os.path.expanduser('~')

# Determine if the code is being run as part of a Readthedocs build
ON_READTHEDOCS = False
if 'READTHEDOCS' in os.environ:
    ON_READTHEDOCS = os.environ['READTHEDOCS']

if not ON_GITHUB_ACTIONS and not ON_READTHEDOCS:
    from .forms import MnemonicSearchForm, MnemonicQueryForm, MnemonicExplorationForm
    check_config_for_key('auth_mast')
    configs = get_config()
    auth_mast = configs['auth_mast']
    mast_flavour = '.'.join(auth_mast.split('.')[1:])
    from astropy import config
    conf = config.get_config('astroquery')
    conf['mast'] = {'server': 'https://{}'.format(mast_flavour)}


__location__ = os.path.realpath(os.path.join(os.getcwd(), os.path.dirname(__file__)))
if not ON_GITHUB_ACTIONS and not ON_READTHEDOCS:
    FILESYSTEM_DIR = configs['filesystem']
    PREVIEW_IMAGE_FILESYSTEM = configs['preview_image_filesystem']
    THUMBNAIL_FILESYSTEM = configs['thumbnail_filesystem']

PACKAGE_DIR = os.path.dirname(__location__.split('website')[0])
REPO_DIR = os.path.split(PACKAGE_DIR)[0]

# Temporary until JWST operations: switch to test string for MAST request URL
if not ON_GITHUB_ACTIONS:
    Mast._portal_api_connection.MAST_REQUEST_URL = get_config()['mast_request_url']


def build_table(tablename):
    """Create Pandas dataframe from JWQLDB table.

    Parameters
    ----------
    tablename : str
        Name of JWQL database table name.

    Returns
    -------
    table_meta_data : pandas.DataFrame
        Pandas data frame version of JWQL database table.
    """
    # Make dictionary of tablename : class object
    # This matches what the user selects in the select element
    # in the webform to the python object on the backend.
    tables_of_interest = {}
    for item in di.__dict__.keys():
        table = getattr(di, item)
        if hasattr(table, '__tablename__'):
            tables_of_interest[table.__tablename__] = table

    session, _, _, _ = load_connection(get_config()['connection_string'])
    table_object = tables_of_interest[tablename]  # Select table object

    result = session.query(table_object)

    # Turn query result into list of dicts
    result_dict = [row.__dict__ for row in result.all()]
    column_names = table_object.__table__.columns.keys()

    # Build list of column data based on column name.
    data = []
    for column in column_names:
        column_data = list(map(itemgetter(column), result_dict))
        data.append(column_data)

    data = dict(zip(column_names, data))

    # Build table.
    table_meta_data = pd.DataFrame(data)

    session.close()
    return table_meta_data


def data_trending():
    """Container for Miri datatrending dashboard and components

    Returns
    -------
    variables : int
        nonsense
    dashboard : list
        A list containing the JavaScript and HTML content for the
        dashboard
    """
    dashboard, variables = miri_dash.data_trending_dashboard()

    return variables, dashboard


def nirspec_trending():
    """Container for Miri datatrending dashboard and components

    Returns
    -------
    variables : int
        nonsense
    dashboard : list
        A list containing the JavaScript and HTML content for the
        dashboard
    """
    dashboard, variables = nirspec_dash.data_trending_dashboard()

    return variables, dashboard


def get_acknowledgements():
    """Returns a list of individuals who are acknowledged on the
    ``about`` page.

    The list is generated by reading in the contents of the ``jwql``
    ``README`` file.  In this way, the website will automatically
    update with updates to the ``README`` file.

    Returns
    -------
    acknowledgements : list
        A list of individuals to be acknowledged.
    """

    # Locate README file
    readme_file = os.path.join(REPO_DIR, 'README.md')

    # Get contents of the README file
    with open(readme_file, 'r') as f:
        data = f.readlines()

    # Find where the acknowledgements start
    for i, line in enumerate(data):
        if 'Acknowledgments' in line:
            index = i

    # Parse out the list of individuals
    acknowledgements = data[index + 1:]
    acknowledgements = [item.strip().replace('- ', '').split(' [@')[0].strip()
                        for item in acknowledgements]

    return acknowledgements


def get_all_proposals():
    """Return a list of all proposals that exist in the filesystem.

    Returns
    -------
    proposals : list
        A list of proposal numbers for all proposals that exist in the
        filesystem
    """
    proprietary_proposals = os.listdir(os.path.join(FILESYSTEM_DIR, 'proprietary'))
    public_proposals = os.listdir(os.path.join(FILESYSTEM_DIR, 'public'))
    all_proposals = [prop[2:] for prop in proprietary_proposals+public_proposals if 'jw' in prop]
    proposals = sorted(list(set(all_proposals)), reverse=True)
    return proposals


def get_current_flagged_anomalies(rootname, instrument):
    """Return a list of currently flagged anomalies for the given
    ``rootname``

    Parameters
    ----------
    rootname : str
        The rootname of interest (e.g.
        ``jw86600008001_02101_00001_guider2/``)

    Returns
    -------
    current_anomalies : list
        A list of currently flagged anomalies for the given ``rootname``
        (e.g. ``['snowball', 'crosstalk']``)
    """

    table_dict = {}
    table_dict[instrument.lower()] = getattr(di, '{}Anomaly'.format(JWST_INSTRUMENT_NAMES_MIXEDCASE[instrument.lower()]))

    table = table_dict[instrument.lower()]
    query = di.session.query(table).filter(table.rootname == rootname).order_by(table.flag_date.desc()).limit(1)

    all_records = query.data_frame
    if not all_records.empty:
        current_anomalies = [col for col, val in np.sum(all_records, axis=0).items() if val]
    else:
        current_anomalies = []

    return current_anomalies


def get_anomaly_form(request, inst, file_root):
    """Generate form data for context

    Parameters
    ----------
    request : HttpRequest object
        Incoming request from the webpage
    inst : str
        Name of JWST instrument
    file_root : str
        FITS filename of selected image in filesystem

    Returns
    -------
    InstrumentAnomalySubmitForm object
        form object to be sent with context to template
    """
    # Determine current flagged anomalies
    current_anomalies = get_current_flagged_anomalies(file_root, inst)

    # Create a form instance
    form = InstrumentAnomalySubmitForm(request.POST or None, instrument=inst.lower(), initial={'anomaly_choices': current_anomalies})

    # If this is a POST request and the form is filled out, process the form data
    if request.method == 'POST' and 'anomaly_choices' in dict(request.POST):
        anomaly_choices = dict(request.POST)['anomaly_choices']
        if form.is_valid():
            form.update_anomaly_table(file_root, 'unknown', anomaly_choices)
            messages.success(request, "Anomaly submitted successfully")
        else:
            messages.error(request, "Failed to submit anomaly")

    return form


def get_dashboard_components(request):
    """Build and return dictionaries containing components and html
    needed for the dashboard.

    Returns
    -------
    dashboard_components : dict
        A dictionary containing components needed for the dashboard.
    dashboard_html : dict
        A dictionary containing full HTML needed for the dashboard.
    """

    from jwql.website.apps.jwql.bokeh_dashboard import GeneralDashboard

    if 'time_delta_value' in request.POST:
        time_delta_value = request.POST['timedelta']

        if time_delta_value == 'All Time':
            time_delta = None
        else:
            time_delta_options = {'All Time': None,
                                  '1 Day': pd.DateOffset(days=1),
                                  '1 Month': pd.DateOffset(months=1),
                                  '1 Week': pd.DateOffset(weeks=1),
                                  '1 Year': pd.DateOffset(years=1)}
            time_delta = time_delta_options[time_delta_value]

        dashboard = GeneralDashboard(delta_t=time_delta)

        return dashboard
    else:
        # When coming from home/monitor views
        dashboard = GeneralDashboard(delta_t=None)

        return dashboard


def get_edb_components(request):
    """Return dictionary with content needed for the EDB page.

    Parameters
    ----------
    request : HttpRequest object
        Incoming request from the webpage

    Returns
    -------
    edb_components : dict
        Dictionary with the required components

    """
    mnemonic_name_search_result = {}
    mnemonic_query_result = {}
    mnemonic_query_result_plot = None
    mnemonic_exploration_result = None
    mnemonic_query_status = None
    mnemonic_table_result = None

    # If this is a POST request, we need to process the form data
    if request.method == 'POST':

        if 'mnemonic_name_search' in request.POST.keys():
            # authenticate with astroquery.mast if necessary
            logged_in = log_into_mast(request)

            mnemonic_name_search_form = MnemonicSearchForm(request.POST, logged_in=logged_in,
                                                           prefix='mnemonic_name_search')

            if mnemonic_name_search_form.is_valid():
                mnemonic_identifier = mnemonic_name_search_form['search'].value()
                if mnemonic_identifier is not None:
                    mnemonic_name_search_result = get_mnemonic_info(mnemonic_identifier)

            # create forms for search fields not clicked
            mnemonic_query_form = MnemonicQueryForm(prefix='mnemonic_query')
            mnemonic_exploration_form = MnemonicExplorationForm(prefix='mnemonic_exploration')

        elif 'mnemonic_query' in request.POST.keys():
            # authenticate with astroquery.mast if necessary
            logged_in = log_into_mast(request)

            mnemonic_query_form = MnemonicQueryForm(request.POST, logged_in=logged_in,
                                                    prefix='mnemonic_query')

            # proceed only if entries make sense
            if mnemonic_query_form.is_valid():
                mnemonic_identifier = mnemonic_query_form['search'].value()
                start_time = Time(mnemonic_query_form['start_time'].value(), format='iso')
                end_time = Time(mnemonic_query_form['end_time'].value(), format='iso')

                if mnemonic_identifier is not None:
                    mnemonic_query_result = get_mnemonic(mnemonic_identifier, start_time, end_time)

                    if len(mnemonic_query_result.data) == 0:
                        mnemonic_query_status = "QUERY RESULT RETURNED NO DATA FOR {} ON DATES {} - {}".format(mnemonic_identifier, start_time, end_time)
                    else:
                        mnemonic_query_status = 'SUCCESS'

                        # If else to determine data visualization.
                        if type(mnemonic_query_result.data['euvalues'][0]) == np.str_:
                            if len(np.unique(mnemonic_query_result.data['euvalues'])) > 4:
                                mnemonic_table_result = mnemonic_query_result.get_table_data()
                            else:
                                mnemonic_query_result_plot = mnemonic_query_result.bokeh_plot_text_data()
                        else:
                            mnemonic_query_result_plot = mnemonic_query_result.bokeh_plot()

                        # generate table download in web app
                        result_table = mnemonic_query_result.data

                        # save file locally to be available for download
                        static_dir = os.path.join(settings.BASE_DIR, 'static')
                        ensure_dir_exists(static_dir)
                        file_name_root = 'mnemonic_query_result_table'
                        file_for_download = '{}.csv'.format(file_name_root)
                        path_for_download = os.path.join(static_dir, file_for_download)

                        # add meta data to saved table
                        comments = []
                        comments.append('DMS EDB query of {}:'.format(mnemonic_identifier))
                        for key, value in mnemonic_query_result.info.items():
                            comments.append('{} = {}'.format(key, str(value)))
                        result_table.meta['comments'] = comments
                        comments.append(' ')
                        comments.append('Start time {}'.format(start_time.isot))
                        comments.append('End time   {}'.format(end_time.isot))
                        comments.append('Number of rows {}'.format(len(result_table)))
                        comments.append(' ')
                        result_table.write(path_for_download, format='ascii.fixed_width',
                                           overwrite=True, delimiter=',', bookend=False)
                        mnemonic_query_result.file_for_download = file_for_download

            # create forms for search fields not clicked
            mnemonic_name_search_form = MnemonicSearchForm(prefix='mnemonic_name_search')
            mnemonic_exploration_form = MnemonicExplorationForm(prefix='mnemonic_exploration')

        elif 'mnemonic_exploration' in request.POST.keys():
            mnemonic_exploration_form = MnemonicExplorationForm(request.POST,
                                                                prefix='mnemonic_exploration')
            if mnemonic_exploration_form.is_valid():
                mnemonic_exploration_result, meta = mnemonic_inventory()

                # loop over filled fields and implement simple AND logic
                for field in mnemonic_exploration_form.fields:
                    field_value = mnemonic_exploration_form[field].value()
                    if field_value != '':
                        column_name = mnemonic_exploration_form[field].label

                        # matching indices in table (case-insensitive)
                        index = [
                            i for i, item in enumerate(mnemonic_exploration_result[column_name]) if
                            re.search(field_value, item, re.IGNORECASE)
                        ]
                        mnemonic_exploration_result = mnemonic_exploration_result[index]

                mnemonic_exploration_result.n_rows = len(mnemonic_exploration_result)

                # generate tables for display and download in web app
                display_table = copy.deepcopy(mnemonic_exploration_result)

                # temporary html file,
                # see http://docs.astropy.org/en/stable/_modules/astropy/table/
                tmpdir = tempfile.mkdtemp()
                file_name_root = 'mnemonic_exploration_result_table'
                path_for_html = os.path.join(tmpdir, '{}.html'.format(file_name_root))
                with open(path_for_html, 'w') as tmp:
                    display_table.write(tmp, format='jsviewer')
                mnemonic_exploration_result.html_file_content = open(path_for_html, 'r').read()

                # pass on meta data to have access to total number of mnemonics
                mnemonic_exploration_result.meta = meta

                # save file locally to be available for download
                static_dir = os.path.join(settings.BASE_DIR, 'static')
                ensure_dir_exists(static_dir)
                file_for_download = '{}.csv'.format(file_name_root)
                path_for_download = os.path.join(static_dir, file_for_download)
                display_table.write(path_for_download, format='ascii.fixed_width',
                                    overwrite=True, delimiter=',', bookend=False)
                mnemonic_exploration_result.file_for_download = file_for_download

                if mnemonic_exploration_result.n_rows == 0:
                    mnemonic_exploration_result = 'empty'

            # create forms for search fields not clicked
            mnemonic_name_search_form = MnemonicSearchForm(prefix='mnemonic_name_search')
            mnemonic_query_form = MnemonicQueryForm(prefix='mnemonic_query')

    else:
        mnemonic_name_search_form = MnemonicSearchForm(prefix='mnemonic_name_search')
        mnemonic_query_form = MnemonicQueryForm(prefix='mnemonic_query')
        mnemonic_exploration_form = MnemonicExplorationForm(prefix='mnemonic_exploration')

    edb_components = {'mnemonic_query_form': mnemonic_query_form,
                      'mnemonic_query_result': mnemonic_query_result,
                      'mnemonic_query_result_plot': mnemonic_query_result_plot,
                      'mnemonic_query_status': mnemonic_query_status,
                      'mnemonic_name_search_form': mnemonic_name_search_form,
                      'mnemonic_name_search_result': mnemonic_name_search_result,
                      'mnemonic_exploration_form': mnemonic_exploration_form,
                      'mnemonic_exploration_result': mnemonic_exploration_result,
                      'mnemonic_table_result': mnemonic_table_result}

    return edb_components


def get_expstart(instrument, rootname):
    """Return the exposure start time (``expstart``) for the given
    ``rootname``.

    The ``expstart`` is gathered from a query to the
    ``astroquery.mast`` service.

    Parameters
    ----------
    instrument : str
        The instrument of interest (e.g. `FGS`).
    rootname : str
        The rootname of the observation of interest (e.g.
        ``jw86700006001_02101_00006_guider1``).

    Returns
    -------
    expstart : float
        The exposure start time of the observation (in MJD).
    """

    if '-seg' in rootname:
        file_set_name = rootname.split('-')[0]
    else:
        file_set_name = '_'.join(rootname.split('_')[:-1])

    service = INSTRUMENT_SERVICE_MATCH[instrument]
    params = {
        'columns': 'filename, expstart',
        'filters': [{'paramName': 'fileSetName', 'values': [file_set_name]}]}
    response = Mast.service_request_async(service, params)
    result = response[0].json()

    if result['data'] == []:
        expstart = 0
        print("WARNING: no data")
    else:
        expstart = min([item['expstart'] for item in result['data']])

    return expstart


def get_filenames_by_instrument(instrument, proposal, observation_id=None, restriction='all', query_file=None, query_response=None, other_columns=None):
    """Returns a list of filenames that match the given ``instrument``.

    Parameters
    ----------
    instrument : str
        The instrument of interest (e.g. `FGS`).
    proposal : str
        Proposal number to filter the results
    observation_id : str
        Observation number to filter the results
    restriction : str
        If ``all``, all filenames will be returned.  If ``public``,
        only publicly-available filenames will be returned.  If
        ``proprietary``, only proprietary filenames will be returned.
    query_file : str
        Name of a file containing a list of filenames. If provided, the
        filenames in this file will be used rather than calling mask_query_filenames_by_instrument.
        This can save a significant amount of time when the number of files is large.
    query_response : dict
        Dictionary with "data" key ontaining a list of filenames. This is assumed to
        essentially be the returned value from a call to mast_query_filenames_by_instrument.
        If this is provided, the call to that function is skipped, which can save a
        significant amount of time.
    other_columns : list
        List of other columns to retrieve from the MAST query

    Returns
    -------
    filenames : list
        A list of files that match the given instrument.
    col_data : dict
        Dictionary of other attributes returned from MAST. Keys are the attribute names
        e.g. 'exptime', and values are lists of the value for each filename. e.g. ['59867.6, 59867.601']
    """
    if not query_file and not query_response:
        result = mast_query_filenames_by_instrument(instrument, proposal, observation_id=observation_id, other_columns=other_columns)

    elif query_response:
        result = query_response
    elif query_file:
        with open(query_file) as fobj:
            result = fobj.readlines()

    if other_columns is not None:
        col_data = {}
        for element in other_columns:
            col_data[element] = []

    # Determine filenames to return based on restriction parameter
    if restriction == 'all':
        filenames = [item['filename'] for item in result['data']]
        if other_columns is not None:
            for keyword in other_columns:
                col_data[keyword] = [item[keyword] for item in result['data']]
    elif restriction == 'public':
        filenames = [item['filename'] for item in result['data'] if item['isRestricted'] is False]
        if other_columns is not None:
            for keyword in other_columns:
                col_data[keyword] = [item[keyword] for item in result['data'] if item['isRestricted'] is False]
    elif restriction == 'proprietary':
        filenames = [item['filename'] for item in result['data'] if item['isRestricted'] is True]
        if other_columns is not None:
            for keyword in other_columns:
                col_data[keyword] = [item[keyword] for item in result['data'] if item['isRestricted'] is True]
    else:
        raise KeyError('{} is not a valid restriction level.  Use "all", "public", or "proprietary".'.format(restriction))

    if other_columns is not None:
        return (filenames, col_data)

    return filenames


def mast_query_filenames_by_instrument(instrument, proposal_id, observation_id=None, other_columns=None):
    """Query MAST for filenames for the given instrument. Return the json
    response from MAST.

    Parameters
    ----------
    instrument : str
        The instrument of interest (e.g. `FGS`).
    proposal_id : str
        Proposal ID number to use to filter the results
    observation_id : str
        Observation ID number to use to filter the results. If None, all files for the ``proposal_id`` are
        retreived
    other_columns : list
        List of other columns to return from the MAST query

    Returns
    -------
    result : dict
        Dictionary of file information
    """
    if other_columns is None:
        columns = "filename, isRestricted"
    else:
        columns = "filename, isRestricted, " + ", ".join(other_columns)

    service = INSTRUMENT_SERVICE_MATCH[instrument]
    filters = [{'paramName': 'program', "values": [proposal_id]}]
    if observation_id is not None:
        filters.append({'paramName': 'observtn', 'values': [observation_id]})
    params = {"columns": columns, "filters": filters}
    response = Mast.service_request_async(service, params)
    result = response[0].json()
    return result


def get_filenames_by_proposal(proposal):
    """Return a list of filenames that are available in the filesystem
    for the given ``proposal``.

    Parameters
    ----------
    proposal : str
        The one- to five-digit proposal number (e.g. ``88600``).

    Returns
    -------
    filenames : list
        A list of filenames associated with the given ``proposal``.
    """

    proposal_string = '{:05d}'.format(int(proposal))
    filenames = glob.glob(os.path.join(FILESYSTEM_DIR, 'public', 'jw{}'.format(proposal_string), '*/*'))
    filenames.extend(glob.glob(os.path.join(FILESYSTEM_DIR, 'proprietary', 'jw{}'.format(proposal_string), '*/*')))

    # Certain suffixes are always ignored
    filenames = [filename for filename in filenames if os.path.splitext(filename).split('_')[-1] not in IGNORED_SUFFIXES]
    filenames = sorted([os.path.basename(filename) for filename in filenames])

    return filenames


def get_filenames_by_rootname(rootname):
    """Return a list of filenames that are part of the given
    ``rootname``.

    Parameters
    ----------
    rootname : str
        The rootname of interest (e.g.
        ``jw86600008001_02101_00007_guider2``).

    Returns
    -------
    filenames : list
        A list of filenames associated with the given ``rootname``.
    """

    proposal_dir = rootname[0:7]
    observation_dir = rootname.split('_')[0]

    filenames = glob.glob(os.path.join(FILESYSTEM_DIR, 'public', proposal_dir, observation_dir, '{}*'.format(rootname)))
    filenames.extend(glob.glob(os.path.join(FILESYSTEM_DIR, 'proprietary', proposal_dir, observation_dir, '{}*'.format(rootname))))

    # Certain suffixes are always ignored
    filenames = [filename for filename in filenames if os.path.splitext(filename).split('_')[-1] not in IGNORED_SUFFIXES]
    filenames = sorted([os.path.basename(filename) for filename in filenames])

    return filenames


def get_header_info(filename, filetype):
    """Return the header information for a given ``filename``.

    Parameters
    ----------
    filename : str
        The name of the file of interest, without the extension
        (e.g. ``'jw86600008001_02101_00007_guider2_uncal'``).
    filetype : str
        The type of the file of interest, (e.g. ``'uncal'``)

    Returns
    -------
    header_info : dict
        The FITS headers of the extensions in the given ``file``.
    """

    # Initialize dictionary to store header information
    header_info = {}

    # Open the file
    fits_filepath = filesystem_path(filename, search=f'*_{filetype}.fits')
    hdulist = fits.open(fits_filepath)

    # Extract header information from file
    for ext in range(0, len(hdulist)):

        # Initialize dictionary to store header information for particular extension
        header_info[ext] = {}

        # Get header
        header = hdulist[ext].header

        # Determine the extension name and type
        if ext == 0:
            header_info[ext]['EXTNAME'] = 'PRIMARY'
            header_info[ext]['XTENSION'] = 'PRIMARY'
        else:
            header_info[ext]['EXTNAME'] = header['EXTNAME']
            header_info[ext]['XTENSION'] = header['XTENSION']

        # Get list of keywords and values
        exclude_list = ['', 'COMMENT']
        header_info[ext]['keywords'] = [item for item in list(header.keys()) if item not in exclude_list]
        header_info[ext]['values'] = []
        for key in header_info[ext]['keywords']:
            header_info[ext]['values'].append(hdulist[ext].header[key])

    # Close the file
    hdulist.close()

    # Build tables
    for ext in header_info:
        data_dict = {}
        data_dict['Keyword'] = header_info[ext]['keywords']
        data_dict['Value'] = header_info[ext]['values']
        header_info[ext]['table'] = pd.DataFrame(data_dict)
        header_info[ext]['table_rows'] = header_info[ext]['table'].values
        header_info[ext]['table_columns'] = header_info[ext]['table'].columns.values

    return header_info


def get_image_info(file_root, rewrite):
    """Build and return a dictionary containing information for a given
    ``file_root``.

    Parameters
    ----------
    file_root : str
        The rootname of the file of interest (e.g.
        ``jw86600008001_02101_00007_guider2``).
    rewrite : bool
        ``True`` if the corresponding JPEG needs to be rewritten,
        ``False`` if not.

    Returns
    -------
    image_info : dict
        A dictionary containing various information for the given
        ``file_root``.
    """

    # Initialize dictionary to store information
    image_info = {}
    image_info['all_jpegs'] = []
    image_info['suffixes'] = []
    image_info['num_ints'] = {}
    image_info['available_ints'] = {}
    image_info['total_ints'] = {}

    # Find all of the matching files
    proposal_dir = file_root[:7]
    observation_dir = file_root[:13]
    filenames = glob.glob(os.path.join(FILESYSTEM_DIR, 'public', proposal_dir, observation_dir, '{}*.fits'.format(file_root)))
    filenames.extend(glob.glob(os.path.join(FILESYSTEM_DIR, 'proprietary', proposal_dir, observation_dir, '{}*.fits'.format(file_root))))

    # Certain suffixes are always ignored
    filenames = [filename for filename in filenames if os.path.splitext(filename)[0].split('_')[-1] not in IGNORED_SUFFIXES]
    image_info['all_files'] = filenames

    # Determine the jpg directory
    prev_img_filesys = configs['preview_image_filesystem']
    jpg_dir = os.path.join(prev_img_filesys, proposal_dir)

    for filename in image_info['all_files']:

        # Get suffix information
        suffix = filename_parser(filename)['suffix']

        # For crf or crfints suffixes, we need to also include the association value
        # in the suffix, so that preview images can be found later.
        if suffix in SUFFIXES_TO_ADD_ASSOCIATION:
            assn = filename.split('_')[-2]
            suffix = f'{assn}_{suffix}'

        image_info['suffixes'].append(suffix)

        # Determine JPEG file location
        jpg_filename = os.path.basename(os.path.splitext(filename)[0] + '_integ0.jpg')
        jpg_filepath = os.path.join(jpg_dir, jpg_filename)

        # Check that a jpg does not already exist. If it does (and rewrite=False),
        # just call the existing jpg file
        if os.path.exists(jpg_filepath) and not rewrite:
            pass

        # Record how many integrations have been saved as preview images per filetype
        jpgs = glob.glob(os.path.join(prev_img_filesys, proposal_dir, '{}_{}_integ*.jpg'.format(file_root, suffix)))
        image_info['num_ints'][suffix] = len(jpgs)
        image_info['available_ints'][suffix] = sorted([int(jpg.split('_')[-1].replace('.jpg', '').replace('integ', '')) for jpg in jpgs])
        image_info['all_jpegs'].append(jpg_filepath)

        # Record how many integrations exist per filetype. crf needs to be treated
        # separately because the suffix includes the association number, which can't
        # be predicted for a given program.
        if ((suffix not in SUFFIXES_WITH_AVERAGED_INTS) and (suffix[-3:] != 'crf')):
            image_info['total_ints'][suffix] = fits.getheader(filename)['NINTS']
        else:
            image_info['total_ints'][suffix] = 1

    return image_info


def get_explorer_extension_names(fits_file, filetype):
    """ Return a list of Extensions that can be explored interactively

    Parameters
    ----------
    filename : str
        The name of the file of interest, without the extension
        (e.g. ``'jw86600008001_02101_00007_guider2_uncal'``).
    filetype : str
        The type of the file of interest, (e.g. ``'uncal'``)

    Returns
    -------
    extensions : list
        List of Extensions found in header and allowed to be Explored (extension type "IMAGE")
    """

    header_info = get_header_info(fits_file, filetype)

    extensions = [header_info[extension]['EXTNAME'] for extension in header_info if header_info[extension]['XTENSION'] == 'IMAGE']
    return extensions


def get_instrument_proposals(instrument):
    """Return a list of proposals for the given instrument

    Parameters
    ----------
    instrument : str
        Name of the JWST instrument, with first letter capitalized
        (e.g. ``Fgs``)

    Returns
    -------
    inst_proposals : list
        List of proposals for the given instrument
    """
    tap_service = vo.dal.TAPService("http://vao.stsci.edu/caomtap/tapservice.aspx")
    tap_results = tap_service.search(f"select distinct proposal_id from dbo.ObsPointing where obs_collection='JWST' and calib_level>0 and instrument_name like '{instrument.lower()}'")
    prop_table = tap_results.to_table()
    proposals = prop_table['proposal_id'].data
    inst_proposals = sorted(proposals.compressed(), reverse=True)
    return inst_proposals


def get_preview_images_by_instrument(inst):
    """Return a list of preview images available in the filesystem for
    the given instrument.

    Parameters
    ----------
    inst : str
        The instrument of interest (e.g. ``NIRCam``).

    Returns
    -------
    preview_images : list
        A list of preview images available in the filesystem for the
        given instrument.
    """
    # Get list of all preview_images. Text file contains only preview
    # images for a single instrument.
    preview_list_file = f"{PREVIEW_IMAGE_LISTFILE}_{inst.lower()}.txt"
    preview_images = retrieve_filelist(os.path.join(PREVIEW_IMAGE_FILESYSTEM, preview_list_file))

    # Query MAST for all rootnames for the instrument
    all_preview_images = []
    all_proposals = get_instrument_proposals(inst)
    for prop in all_proposals:
        prop_result = mast_query_filenames_by_instrument(inst, prop)

        # Parse the results to get the rootnames
        filenames = [result['filename'].split('.')[0] for result in prop_result]

        if len(filenames) > 0:
            # Get subset of preview images that match the filenames
            prop_preview_images = [os.path.basename(item) for item in preview_images if
                                   os.path.basename(item).split('_integ')[0] in filenames]
            all_preview_images.extend(prop_preview_images)

    # Return only preview images that match the filenames retrieved from MAST
    return all_preview_images


def get_preview_images_by_proposal(proposal):
    """Return a list of preview images available in the filesystem for
    the given ``proposal``.

    Parameters
    ----------
    proposal : str
        The one- to five-digit proposal number (e.g. ``88600``).

    Returns
    -------
    preview_images : list
        A list of preview images available in the filesystem for the
        given ``proposal``.
    """

    proposal_string = '{:05d}'.format(int(proposal))
    preview_images = glob.glob(os.path.join(PREVIEW_IMAGE_FILESYSTEM, 'jw{}'.format(proposal_string), '*'))
    preview_images = [os.path.basename(preview_image) for preview_image in preview_images]
    preview_images = [item for item in preview_images if os.path.splitext(item).split('_')[-1] not in IGNORED_SUFFIXES]

    return preview_images


def get_preview_images_by_rootname(rootname):
    """Return a list of preview images available in the filesystem for
    the given ``rootname``.

    Parameters
    ----------
    rootname : str
        The rootname of interest (e.g.
        ``jw86600008001_02101_00007_guider2``).

    Returns
    -------
    preview_images : list
        A list of preview images available in the filesystem for the
        given ``rootname``.
    """

    proposal = rootname.split('_')[0].split('jw')[-1][0:5]
    preview_images = sorted(glob.glob(os.path.join(
        PREVIEW_IMAGE_FILESYSTEM,
        'jw{}'.format(proposal),
        '{}*'.format(rootname))))
    preview_images = [os.path.basename(preview_image) for preview_image in preview_images]
    preview_images = [item for item in preview_images if os.path.splitext(item).split('_')[-1] not in IGNORED_SUFFIXES]

    return preview_images


def get_proposal_info(filepaths):
    """Builds and returns a dictionary containing various information
    about the proposal(s) that correspond to the given ``filepaths``.

    The information returned contains such things as the number of
    proposals, the paths to the corresponding thumbnails, and the total
    number of files.

    Parameters
    ----------
    filepaths : list
        A list of full paths to files of interest.

    Returns
    -------
    proposal_info : dict
        A dictionary containing various information about the
        proposal(s) and files corresponding to the given ``filepaths``.
    """

    # Initialize some containers
    thumbnail_paths = []
    num_files = []

    # Gather thumbnails and counts for proposals
    proposals, thumbnail_paths, num_files, observations = [], [], [], []
    for filepath in filepaths:
        proposal = filepath.split('/')[-1][2:7]
        if proposal not in proposals:
            thumbnail_paths.append(os.path.join('jw{}'.format(proposal), 'jw{}.thumb'.format(proposal)))
            files_for_proposal = [item for item in filepaths if 'jw{}'.format(proposal) in item]

            obsnums = []
            for fname in files_for_proposal:
                try:
                    obs = filename_parser(fname)['observation']
                    obsnums.append(obs)
                except KeyError:
                    pass
            obsnums = sorted(obsnums)
            observations.extend(obsnums)
            num_files.append(len(files_for_proposal))
            proposals.append(proposal)

    # Put the various information into a dictionary of results
    proposal_info = {}
    proposal_info['num_proposals'] = len(proposals)
    proposal_info['proposals'] = proposals
    proposal_info['thumbnail_paths'] = thumbnail_paths
    proposal_info['num_files'] = num_files
    proposal_info['observation_nums'] = observations

    return proposal_info


def get_rootnames_for_instrument_proposal(instrument, proposal):
    """Return a list of rootnames for the given instrument and proposal

    Parameters
    ----------
    instrument : str
        Name of the JWST instrument, with first letter capitalized
        (e.g. ``Fgs``)

    proposal : int or str
        Proposal ID number

    Returns
    -------
    rootnames : list
        List of rootnames for the given instrument and proposal number
    """
    tap_service = vo.dal.TAPService("http://vao.stsci.edu/caomtap/tapservice.aspx")
    tap_results = tap_service.search(f"select observationID from dbo.CaomObservation where collection='JWST' and maxLevel=2 and insName like '{instrument.lower()}' and prpID='{int(proposal)}'")
    prop_table = tap_results.to_table()
    rootnames = prop_table['observationID'].data
    return rootnames.compressed()


def get_rootnames_for_proposal(proposal):
    """Return a list of rootnames for the given proposal (all instruments)

    Parameters
    ----------
    proposal : int or str
        Proposal ID number

    Returns
    -------
    rootnames : list
        List of rootnames for the given instrument and proposal number
    """
    tap_service = vo.dal.TAPService("http://vao.stsci.edu/caomtap/tapservice.aspx")
    tap_results = tap_service.search(f"select observationID from dbo.CaomObservation where collection='JWST' and maxLevel=2 and prpID='{int(proposal)}'")
    prop_table = tap_results.to_table()
    rootnames = prop_table['observationID'].data
    return rootnames.compressed()


def get_thumbnails_all_instruments(parameters):
    """Return a list of thumbnails available in the filesystem for all
    instruments given requested MAST parameters and queried anomalies.

    Parameters
    ----------
    parameters: dict
        A dictionary containing the following keys, some of which are dictionaries:
            instruments
            apertures
            filters
            detector
            effexptm_min
            effexptm_max
            anomalies

    Returns
    -------
    thumbnails : list
        A list of thumbnails available in the filesystem for the
        given instrument.
    """

    anomalies = parameters['anomalies']

    thumbnails_subset = []

    for inst in parameters['instruments']:
        # Make sure instruments are of the proper format (e.g. "Nircam")
        instrument = inst[0].upper() + inst[1:].lower()

        # Query MAST for all rootnames for the instrument
        service = "Mast.Jwst.Filtered.{}".format(instrument)

        if ((parameters['apertures'][inst.lower()] == [])
                and (parameters['detectors'][inst.lower()] == [])
                and (parameters['filters'][inst.lower()] == [])
                and (parameters['exposure_types'][inst.lower()] == [])
                and (parameters['read_patterns'][inst.lower()] == [])):
            params = {"columns": "*", "filters": []}
        else:
            query_filters = []
            if (parameters['apertures'][inst.lower()] != []):
                if instrument != "Nircam":
                    query_filters.append({"paramName": "pps_aper", "values": parameters['apertures'][inst.lower()]})
                if instrument == "Nircam":
                    query_filters.append({"paramName": "apername", "values": parameters['apertures'][inst.lower()]})
            if (parameters['detectors'][inst.lower()] != []):
                query_filters.append({"paramName": "detector", "values": parameters['detectors'][inst.lower()]})
            if (parameters['filters'][inst.lower()] != []):
                query_filters.append({"paramName": "filter", "values": parameters['filters'][inst.lower()]})
            if (parameters['exposure_types'][inst.lower()] != []):
                query_filters.append({"paramName": "exp_type", "values": parameters['exposure_types'][inst.lower()]})
            if (parameters['read_patterns'][inst.lower()] != []):
                query_filters.append({"paramName": "readpatt", "values": parameters['read_patterns'][inst.lower()]})
            params = {"columns": "*",
                      "filters": query_filters}

        response = Mast.service_request_async(service, params)
        results = response[0].json()['data']

        inst_filenames = [result['filename'].split('.')[0] for result in results]
        inst_filenames = [filename for filename in inst_filenames if os.path.splitext(filename).split('_')[-1] not in IGNORED_SUFFIXES]
        filenames.extend(inst_filenames)

        # Get list of all thumbnails
        thumbnail_list_file = f"{THUMBNAIL_LISTFILE}_{inst.lower()}.txt"
        thumbnail_inst_list = retrieve_filelist(os.path.join(THUMBNAIL_FILESYSTEM, THUMBNAIL_LISTFILE))

        # Get subset of thumbnail images that match the filenames
        thumbnails_inst_subset = [os.path.basename(item) for item in thumbnail_inst_list if
                                  os.path.basename(item).split('_integ')[0] in inst_filenames]

        # Eliminate any duplicates
        thumbnails_inst_subset = list(set(thumbnails_inst_subset))
        thumbnails_subset.extend(thumbnails_inst_subset)

    # Determine whether or not queried anomalies are flagged
    final_subset = []

    if anomalies != {'miri': [], 'nirspec': [], 'niriss': [], 'nircam': [], 'fgs': []}:
        for thumbnail in thumbnails_subset:
            components = thumbnail.split('_')
            rootname = ''.join((components[0], '_', components[1], '_', components[2], '_', components[3]))
            try:
                instrument = filename_parser(thumbnail)['instrument']
                thumbnail_anomalies = get_current_flagged_anomalies(rootname, instrument)
                if thumbnail_anomalies:
                    for anomaly in anomalies[instrument.lower()]:
                        if anomaly.lower() in thumbnail_anomalies:
                            # thumbnail contains an anomaly selected in the query
                            final_subset.append(thumbnail)
            except KeyError:
                print("Error with thumbnail: ", thumbnail)
    else:
        # if no anomalies are flagged, return all thumbnails from query
        final_subset = thumbnails_subset

    return list(set(final_subset))


def get_thumbnails_by_instrument(inst):
    """Return a list of thumbnails available in the filesystem for the
    given instrument.

    Parameters
    ----------
    inst : str
        The instrument of interest (e.g. ``NIRCam``).

    Returns
    -------
    preview_images : list
        A list of thumbnails available in the filesystem for the
        given instrument.
    """
    # Get list of all thumbnails
    thumb_inventory = f'{THUMBNAIL_LISTFILE}_{inst.lower()}.txt'
    all_thumbnails = retrieve_filelist(os.path.join(THUMBNAIL_FILESYSTEM, thumb_inventory))

    thumbnails = []
    all_proposals = get_instrument_proposals(inst)
    for proposal in all_proposals:
        result = mast_query_filenames_by_instrument(inst, proposal)

        # Parse the results to get the rootnames
        filenames = [result['filename'].split('.')[0] for result in results]

        if len(filenames) > 0:
            # Get subset of preview images that match the filenames
            prop_thumbnails = [os.path.basename(item) for item in all_thumbnails if
                               os.path.basename(item).split('_integ')[0] in filenames]

            thumbnails.extend(prop_thumbnails)

    return thumbnails


def get_thumbnails_by_proposal(proposal):
    """Return a list of thumbnails available in the filesystem for the
    given ``proposal``.

    Parameters
    ----------
    proposal : str
        The one- to five-digit proposal number (e.g. ``88600``).

    Returns
    -------
    thumbnails : list
        A list of thumbnails available in the filesystem for the given
        ``proposal``.
    """

    proposal_string = '{:05d}'.format(int(proposal))
    thumbnails = glob.glob(os.path.join(THUMBNAIL_FILESYSTEM, 'jw{}'.format(proposal_string), '*'))
    thumbnails = [os.path.basename(thumbnail) for thumbnail in thumbnails]

    return thumbnails


def get_thumbnails_by_rootname(rootname):
    """Return a list of preview images available in the filesystem for
    the given ``rootname``.

    Parameters
    ----------
    rootname : str
        The rootname of interest (e.g.
        ``jw86600008001_02101_00007_guider2``).

    Returns
    -------
    thumbnails : list
        A list of preview images available in the filesystem for the
        given ``rootname``.
    """

    proposal = rootname.split('_')[0].split('jw')[-1][0:5]
    thumbnails = sorted(glob.glob(os.path.join(
        THUMBNAIL_FILESYSTEM,
        'jw{}'.format(proposal),
        '{}*'.format(rootname))))

    thumbnails = [os.path.basename(thumbnail) for thumbnail in thumbnails]

    return thumbnails


def log_into_mast(request):
    """Login via astroquery.mast if user authenticated in web app.

    Parameters
    ----------
    request : HttpRequest object
        Incoming request from the webpage

    """
    if Mast.authenticated():
        return True

    # get the MAST access token if present
    access_token = str(get_mast_token(request))

    # authenticate with astroquery.mast if necessary
    # nosec comment added to ignore bandit security check
    if access_token != 'None':  # nosec
        Mast.login(token=access_token)
        return Mast.authenticated()
    else:
        return False


def proposal_rootnames_by_instrument(proposal):
    """Retrieve the rootnames for a given proposal for all instruments and return
    as a dictionary with instrument names as keys. Instruments not used in the proposal
    will not be present in the dictionary.

    proposal : int or str
        Proposal ID number

    Returns
    -------
    rootnames : dict
        Dictionary of rootnames with instrument names as keys
    """
    rootnames = {}
    for instrument in JWST_INSTRUMENT_NAMES:
        names = get_rootnames_for_instrument_proposal(instrument, proposal)
        if len(names) > 0:
            rootnames[instrument] = names
    return rootnames


def random_404_page():
    """Randomly select one of the various 404 templates for JWQL

    Returns
    -------
    random_template : str
        Filename of the selected template
    """
    templates = ['404_space.html', '404_spacecat.html']
    choose_page = np.random.choice(len(templates))
    random_template = templates[choose_page]

    return random_template


def retrieve_filelist(filename):
    """Return a list of all thumbnail files in the filesystem from
    a list file.

    Parameters
    ----------
    filename : str
        Name of a text file containing a list of files
    """
    with open(filename) as fobj:
        file_list = fobj.read().splitlines()
    return file_list


def text_scrape(prop_id):
    """Scrapes the Proposal Information Page.

    Parameters
    ----------
    prop_id : int
        Proposal ID

    Returns
    -------
    program_meta : dict
        Dictionary containing information about program
    """

    # Generate url
    url = 'http://www.stsci.edu/cgi-bin/get-proposal-info?id=' + str(prop_id) + '&submit=Go&observatory=JWST'
    html = BeautifulSoup(requests.get(url).text, 'lxml')
    not_available = "not available via this interface" in html.text

    program_meta = {}
    program_meta['prop_id'] = prop_id
    if not not_available:
        lines = html.findAll('p')
        lines = [str(line) for line in lines]

        program_meta['phase_two'] = '<a href=https://www.stsci.edu/jwst/phase2-public/{}.pdf target="_blank"> Phase Two</a>'

        if prop_id[0] == '0':
            program_meta['phase_two'] = program_meta['phase_two'].format(prop_id[1:])
        else:
            program_meta['phase_two'] = program_meta['phase_two'].format(prop_id)

        program_meta['phase_two'] = BeautifulSoup(program_meta['phase_two'], 'html.parser')

        links = html.findAll('a')
        proposal_type = links[0].contents[0]

        program_meta['prop_type'] = proposal_type

        # Scrape for titles/names/contact persons
        for line in lines:
            if 'Title' in line:
                start = line.find('</b>') + 4
                end = line.find('<', start)
                title = line[start:end]
                program_meta['title'] = title

            if 'Principal Investigator:' in line:
                start = line.find('</b>') + 4
                end = line.find('<', start)
                pi = line[start:end]
                program_meta['pi'] = pi

            if 'Program Coordinator' in line:
                start = line.find('</b>') + 4
                mid = line.find('<', start)
                end = line.find('>', mid) + 1
                pc = line[mid:end] + line[start:mid] + '</a>'
                program_meta['pc'] = pc

            if 'Contact Scientist' in line:
                start = line.find('</b>') + 4
                mid = line.find('<', start)
                end = line.find('>', mid) + 1
                cs = line[mid:end] + line[start:mid] + '</a>'
                program_meta['cs'] = BeautifulSoup(cs, 'html.parser')

            if 'Program Status' in line:
                start = line.find('<a')
                end = line.find('</a>')
                ps = line[start:end]

                # beautiful soupify text to build absolute link
                ps = BeautifulSoup(ps, 'html.parser')
                ps_link = ps('a')[0]
                ps_link['href'] = 'https://www.stsci.edu' + ps_link['href']
                ps_link['target'] = '_blank'
                program_meta['ps'] = ps_link
    else:
        program_meta['phase_two'] = 'N/A'
        program_meta['prop_type'] = 'N/A'
        program_meta['title'] = 'Proposal not available or does not exist'
        program_meta['pi'] = 'N/A'
        program_meta['pc'] = 'N/A'
        program_meta['cs'] = 'N/A'
        program_meta['ps'] = 'N/A'

    return program_meta


def thumbnails_ajax(inst, proposal, obs_num=None):
    """Generate a page that provides data necessary to render the
    ``thumbnails`` template.

    Parameters
    ----------
    inst : str
        Name of JWST instrument
    proposal : str (optional)
        Number of APT proposal to filter
    obs_num : str (optional)
        Observation number

    Returns
    -------
    data_dict : dict
        Dictionary of data needed for the ``thumbnails`` template
    """

    # generate the list of all obs of the proposal here, so that the list can be
    # properly packaged up and sent to the js scripts. but to do this, we need to call
    # get_rootnames_for_instrument_proposal, which is largely repeating the work done by
    # get_filenames_by_instrument above. can we use just get_rootnames? we would have to
    # filter results by obs_num after the call and after obs_list is created.
    # But we need the filename list below...hmmm...so maybe we need to do both
    all_rootnames = get_rootnames_for_instrument_proposal(inst, proposal)
    all_obs = []
    for root in all_rootnames:
        # Wrap in try/except because level 3 rootnames won't have an observation
        # number returned by the filename_parser. That's fine, we're not interested
        # in those files anyway.
        try:
            all_obs.append(filename_parser(root)['observation'])
        except KeyError:
            pass
    obs_list = sorted(list(set(all_obs)))

    # Get the available files for the instrument
    filenames, columns = get_filenames_by_instrument(inst, proposal, observation_id=obs_num, other_columns=['expstart'])

    # Get set of unique rootnames
    rootnames = set(['_'.join(f.split('/')[-1].split('_')[:-1]) for f in filenames])

    # Initialize dictionary that will contain all needed data
    data_dict = {}
    data_dict['inst'] = inst
    data_dict['file_data'] = {}

    # Gather data for each rootname, and construct a list of all observations
    # in the proposal
    for rootname in rootnames:

        # Parse filename
        try:
            filename_dict = filename_parser(rootname)

            # The detector keyword is expected in thumbnails_query_ajax() for generating filterable dropdown menus
            if 'detector' not in filename_dict.keys():
                filename_dict['detector'] = 'Unknown'

            # Weed out file types that are not supported by generate_preview_images
            if 'stage_3' in filename_dict['filename_type']:
                continue

        except ValueError:
            # Temporary workaround for noncompliant files in filesystem
            filename_dict = {'activity': rootname[17:19],
                             'detector': rootname[26:],
                             'exposure_id': rootname[20:25],
                             'observation': rootname[7:10],
                             'parallel_seq_id': rootname[16],
                             'program_id': rootname[2:7],
                             'visit': rootname[10:13],
                             'visit_group': rootname[14:16]}

        # Get list of available filenames and exposure start times. All files with a given
        # rootname will have the same exposure start time, so just keep the first.
        available_files = [item for item in filenames if rootname in item]
        exp_start = [expstart for fname, expstart in zip(filenames, columns['expstart']) if rootname in fname][0]

        # Add data to dictionary
        data_dict['file_data'][rootname] = {}
        data_dict['file_data'][rootname]['filename_dict'] = filename_dict
        data_dict['file_data'][rootname]['available_files'] = available_files

        # We generate thumbnails only for rate and dark files. Check if these files
        # exist in the thumbnail filesystem. In the case where neither rate nor
        # dark thumbnails are present, revert to 'none', which will then cause the
        # "thumbnail not available" fallback image to be used.
        available_thumbnails = get_thumbnails_by_rootname(rootname)

        if len(available_thumbnails) > 0:
            preferred = [thumb for thumb in available_thumbnails if 'rate' in thumb]
            if len(preferred) == 0:
                preferred = [thumb for thumb in available_thumbnails if 'dark' in thumb]
            if len(preferred) > 0:
                data_dict['file_data'][rootname]['thumbnail'] = os.path.basename(preferred[0])
            else:
                data_dict['file_data'][rootname]['thumbnail'] = 'none'
        else:
            data_dict['file_data'][rootname]['thumbnail'] = 'none'

        try:
            data_dict['file_data'][rootname]['expstart'] = exp_start
            data_dict['file_data'][rootname]['expstart_iso'] = Time(exp_start, format='mjd').iso.split('.')[0]
        except:
            print("issue with get_expstart for {}".format(rootname))

    # Extract information for sorting with dropdown menus
    # (Don't include the proposal as a sorting parameter if the proposal has already been specified)
    detectors, proposals = [], []
    for rootname in list(data_dict['file_data'].keys()):
        proposals.append(data_dict['file_data'][rootname]['filename_dict']['program_id'])
        try:  # Some rootnames cannot parse out detectors
            detectors.append(data_dict['file_data'][rootname]['filename_dict']['detector'])
        except KeyError:
            pass

    if proposal is not None:
        dropdown_menus = {'detector': sorted(detectors)}
    else:
        dropdown_menus = {'detector': sorted(detectors),
                          'proposal': sorted(proposals)}

    data_dict['tools'] = MONITORS
    data_dict['dropdown_menus'] = dropdown_menus
    data_dict['prop'] = proposal

    # Order dictionary by descending expstart time.
    sorted_file_data = OrderedDict(sorted(data_dict['file_data'].items(),
                                   key=lambda x: getitem(x[1], 'expstart'), reverse=True))

    data_dict['file_data'] = sorted_file_data

    # Add list of observation numbers
    data_dict['obs_list'] = obs_list

    return data_dict


def thumbnails_query_ajax(rootnames, expstarts=None):
    """Generate a page that provides data necessary to render the
    ``thumbnails`` template.

    Parameters
    ----------
    rootnames : list of strings
        Rootname of APT proposal to filter
    expstarts : list
        Exposure start times from MAST (mjd)

    Returns
    -------
    data_dict : dict
        Dictionary of data needed for the ``thumbnails`` template
    """
    # Initialize dictionary that will contain all needed data
    data_dict = {}
    # dummy variable for view_image when thumbnail is selected
    data_dict['inst'] = "all"
    data_dict['file_data'] = {}
    # Gather data for each rootname
    for rootname in rootnames:
        # fit expected format for get_filenames_by_rootname()
        try:
            rootname = rootname.split("_")[0] + '_' + rootname.split("_")[1] + '_' + rootname.split("_")[2] + '_' + rootname.split("_")[3]
        except IndexError:
            continue

        # Parse filename
        try:
            filename_dict = filename_parser(rootname)
        except ValueError:
            # Temporary workaround for noncompliant files in filesystem
            filename_dict = {'activity': rootname[17:19],
                             'detector': rootname[26:],
                             'exposure_id': rootname[20:25],
                             'observation': rootname[7:10],
                             'parallel_seq_id': rootname[16],
                             'program_id': rootname[2:7],
                             'visit': rootname[10:13],
                             'visit_group': rootname[14:16]}

        # Get list of available filenames
        available_files = get_filenames_by_rootname(rootname)

        # Add data to dictionary
        data_dict['file_data'][rootname] = {}
        try:
            data_dict['file_data'][rootname]['inst'] = JWST_INSTRUMENT_NAMES_MIXEDCASE[filename_parser(rootname)['instrument']]
        except KeyError:
            data_dict['file_data'][rootname]['inst'] = "MIRI"
            print("Warning: assuming instrument is MIRI")
        data_dict['file_data'][rootname]['filename_dict'] = filename_dict
        data_dict['file_data'][rootname]['available_files'] = available_files
        data_dict['file_data'][rootname]['expstart'] = get_expstart(data_dict['file_data'][rootname]['inst'], rootname)
        data_dict['file_data'][rootname]['suffixes'] = [filename_parser(filename)['suffix'] for
                                                        filename in available_files]
        data_dict['file_data'][rootname]['prop'] = rootname[2:7]

    # Extract information for sorting with dropdown menus
    try:
        detectors = [data_dict['file_data'][rootname]['filename_dict']['detector'] for
                     rootname in list(data_dict['file_data'].keys())]
    except KeyError:
        detectors = []
        for rootname in list(data_dict['file_data'].keys()):
            try:
                detector = data_dict['file_data'][rootname]['filename_dict']['detector']
                detectors.append(detector) if detector not in detectors else detectors
            except KeyError:
                detector = 'Unknown'
                detectors.append(detector) if detector not in detectors else detectors

    instruments = [data_dict['file_data'][rootname]['inst'].lower() for
                   rootname in list(data_dict['file_data'].keys())]
    proposals = [data_dict['file_data'][rootname]['filename_dict']['program_id'] for
                 rootname in list(data_dict['file_data'].keys())]

    dropdown_menus = {'instrument': instruments,
                      'detector': detectors,
                      'proposal': proposals}

    data_dict['tools'] = MONITORS
    data_dict['dropdown_menus'] = dropdown_menus

    return data_dict<|MERGE_RESOLUTION|>--- conflicted
+++ resolved
@@ -49,13 +49,9 @@
 from jwql.instrument_monitors.nirspec_monitors.data_trending import dashboard as nirspec_dash
 from jwql.utils.utils import check_config_for_key, ensure_dir_exists, filesystem_path, filename_parser, get_config
 from jwql.utils.constants import MONITORS, PREVIEW_IMAGE_LISTFILE, THUMBNAIL_LISTFILE
-<<<<<<< HEAD
 from jwql.utils.constants import IGNORED_SUFFIXES, INSTRUMENT_SERVICE_MATCH, JWST_INSTRUMENT_NAMES_MIXEDCASE, \
                                  JWST_INSTRUMENT_NAMES_SHORTHAND, SUFFIXES_TO_ADD_ASSOCIATION, SUFFIXES_WITH_AVERAGED_INTS
 from jwql.utils.preview_image import PreviewImage
-=======
-from jwql.utils.constants import IGNORED_SUFFIXES, INSTRUMENT_SERVICE_MATCH, JWST_INSTRUMENT_NAMES_MIXEDCASE
->>>>>>> cef9dc1a
 from jwql.utils.credentials import get_mast_token
 from .forms import InstrumentAnomalySubmitForm
 from astroquery.mast import Mast
