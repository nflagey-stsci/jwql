 #! /usr/bin/env python

"""This module contains code for the celery application, which is used for any demanding
work which should be restricted in terms of how many iterations are run simultaneously, or
which should be offloaded to a separate server as allowed. Currently, celery tasks exist
for:

- Running the JWST pipeline on provided data files

In general, tasks should be created or used in situations where having multiple monitors
(or parts of the website, etc.) running the same task would be wasteful (or has the
potential for crashes due to system resources being exhausted). Tasks may be useful if
multiple independent monitors might need the same thing (e.g. pipeline processing of the
same data file), and having each of them producing that thing independently would be
wasteful in terms of time and resources. If a task covers *both* cases, then it is
particularly useful.

Because multiple monitors may be running at the same time, and may need the same task
performed, and because running the same task multiple times would be as wasteful as just
having each monitor run it independently, the celery-singleton module is used to require
task uniqueness. This is transparent to the monitors involved, as a duplicate task will be
given the same AsyncResult object as the existing task asking for the same resource, so
the monitor can simply proceed as if it were the only one requesting the task.

Author
------

    - Brian York

Use
---

The basic method of running a celery task is to use the provided ``run_pipeline()``
convenience function::

    # This can, of course, be a relative import
    from jwql.shared_tasks.shared_tasks import run_pipeline

    def some_function(some_arguments):
        # ... do some work ...

        # This returns the calibrated file's name and output location, where the output
        # file will be transferred into the same internal location as the input file. It
        # will block (i.e. wait) until the calibration has finished before returning. If
        # the calibration raises an exception, it will also raise an exception.
        output_file_or_files = run_pipeline(input_file, input_extension, requested_extensions, instrument, jump_pipe=False)

        # ... do other work ...

If you want to queue up multiple instances of the same task, and get the results back as
a list::

    from jwql.shared_tasks.shared_tasks import run_parallel_pipeline

    # ...

    # This version will take a list of input files, and will take either a single list
    # of requested extensions (which will be applied to every input file) *or* a dictionary
    # of requested extensions indexed by the names of the input files. It will return a
    # dictionary of output files, indexed by the names of the input files. It will block
    # until complete.
    outputs = run_parallel_pipeline(input_files, input_ext, requested_exts, instrument, jump_pipe=False)

    # ...

It is possible to set up non-blocking celery tasks, or to do other fancy things, but as of
yet it hasn't been worth putting together a convenience function that will do that.

There are many other ways to call and use tasks, including ways to group tasks, run them
synchronously, run a group of tasks with a final callback function, etc. These are best
explained by the celery documentation itself.
"""
from astropy.io import fits
from collections import OrderedDict
from copy import deepcopy
import gc
from glob import glob
import logging
from logging import FileHandler, StreamHandler
import os
import redis
import shutil
from subprocess import Popen, PIPE, run, STDOUT
import sys

from astropy.io import fits

from jwst import datamodels
from jwst.dq_init import DQInitStep
from jwst.dark_current import DarkCurrentStep
from jwst.firstframe import FirstFrameStep
from jwst.group_scale import GroupScaleStep
from jwst.ipc import IPCStep
from jwst.jump import JumpStep
from jwst.lastframe import LastFrameStep
from jwst.linearity import LinearityStep
from jwst.persistence import PersistenceStep
from jwst.pipeline.calwebb_detector1 import Detector1Pipeline
from jwst.ramp_fitting import RampFitStep
from jwst.refpix import RefPixStep
from jwst.rscd import RscdStep
from jwst.saturation import SaturationStep
from jwst.superbias import SuperBiasStep

from jwql.instrument_monitors.pipeline_tools import PIPELINE_STEP_MAPPING, get_pipeline_steps
from jwql.utils.logging_functions import configure_logging
from jwql.utils.permissions import set_permissions
from jwql.utils.utils import copy_files, ensure_dir_exists, get_config, filesystem_path

from celery import Celery
from celery.app.log import TaskFormatter
from celery.signals import after_setup_logger, after_setup_task_logger, task_postrun
from celery.utils.log import get_task_logger

try:
    REDIS_HOST = get_config()["redis_host"]
    REDIS_PORT = get_config()["redis_port"]
except FileNotFoundError as e:
    REDIS_HOST = "127.0.0.1"
    REDIS_PORT = "6379"
REDIS_URL = "redis://{}:{}".format(REDIS_HOST, REDIS_PORT)
REDIS_CLIENT = redis.Redis(host=REDIS_HOST, port=REDIS_PORT)

# Okay, let's explain these options:
#   - the first argument ('shared_tasks') is the task queue to listen to. We only have one,
#     and we've named it 'shared_tasks'. Both the clients (monitors) and the server(s)
#     (workers) need to use the same queue so that the workers are taking tasks from the
#     same place that the monitors are putting them.
#   - the broker is the server that keeps track of tasks and task IDs. redis does this
#   - the backend is the server that keeps track of events. redis does this too
#   - worker_mask_tasks_per_child is how many tasks a process can run before it gets
#     restarted and replaced. This is set to 1 because the pipeline has memory leaks.
#   - worker_prefetch_multiplier is how many tasks a worker can reserve for itself at a
#     time. If set to 0, a worker can reserve any number. If set to an integer, a single
#     worker can reserve that many tasks. We don't really want workers reserving tasks
#     while they're already running a task, because tasks can take a long time to finish,
#     and there's no reason for the other workers to be sitting around doing nothing while
#     all the monitors are waiting on a single worker.
#   - worker_concurrency is how many task threads a worker can run concurrently on the same
#     machine. It's set to 1 because an individual pipeline process can consume all of the
#     available memory, so setting the concurrency higher will result in inevitable crashes.
#   - the broker visibility timeout is the amount of time that redis will wait for a
#     worker to say it has completed a task before it will dispatch the task (again) to
#     another worker. This should be set to longer than you expect to wait for a single
#     task to finish. Currently set to 1 day.
celery_app = Celery('shared_tasks', broker=REDIS_URL, backend=REDIS_URL)
celery_app.conf.update(worker_max_tasks_per_child=1)
celery_app.conf.update(worker_prefetch_multiplier=1)
celery_app.conf.update(task_acks_late=True)
celery_app.conf.update(worker_concurrency=1)
celery_app.conf.broker_transport_options = {'visibility_timeout': 14400}


def only_one(function=None, key="", timeout=None):
    """Enforce only one of the function running at a time. Import as decorator."""

    def _dec(run_func):
        """Decorator."""

        def _caller(*args, **kwargs):
            """Caller."""
            ret_value = None
            have_lock = False
            lock = REDIS_CLIENT.lock(key, timeout=timeout)
            try:
                have_lock = lock.acquire(blocking=False)
                if have_lock:
                    ret_value = run_func(*args, **kwargs)
                else:
                    logging.warning("Lock {} is already in use.".format(key))
                    msg = "If you believe that this is a stale lock, log in to {}"
                    msg += " and enter 'redis-cli del {}'"
                    logging.warning(msg.format(get_config()['redis_host'], key))
            finally:
                if have_lock:
                    lock.release()

            return ret_value

        return _caller

    return _dec(function) if function is not None else _dec


def create_task_log_handler(logger, propagate):
    log_file_name = configure_logging('shared_tasks')
    output_dir = os.path.join(get_config()['outputs'], 'calibrated_data')
    ensure_dir_exists(output_dir)
    celery_log_file_handler = FileHandler(log_file_name)
    logger.addHandler(celery_log_file_handler)
    for handler in logger.handlers:
        handler.setFormatter(TaskFormatter('%(asctime)s - %(task_id)s - %(task_name)s - %(name)s - %(levelname)s - %(message)s'))
    logger.propagate = propagate
    if not os.path.exists(os.path.join(output_dir, "celery_pipeline_log.cfg")):
        with open(os.path.join(output_dir, "celery_pipeline_log.cfg"), "w") as cfg_file:
            cfg_file.write("[*]\n")
            cfg_file.write("level = WARNING\n")
            cfg_file.write("handler = append:{}\n".format(log_file_name))


def log_subprocess_output(pipe):
    """
    If a subprocess STDOUT has been set to subprocess.PIPE, this function will log each
    line to the logging output.
    """
    for line in iter(pipe.readline, b''): # b'\n'-separated lines
        logging.info("\t{}".format(line.decode('UTF-8').strip()))


@after_setup_task_logger.connect
def after_setup_celery_task_logger(logger, **kwargs):
    """ This function sets the 'celery.task' logger handler and formatter """
    create_task_log_handler(logger, True)


@after_setup_logger.connect
def after_setup_celery_logger(logger, **kwargs):
    """ This function sets the 'celery' logger handler and formatter """
    create_task_log_handler(logger, False)


@task_postrun.connect
def collect_after_task(**kwargs):
    gc.collect()


def convert_step_args_to_string(args_dict):
    """Convert the nested dictionary containing pipeline step parameter keyword/value pairs
    to a string so that it can be passed via command line

    Parameters
    ----------
    args_dict : dict
        Nested dictionary. Top level keys are pipeline step names. Values are dictionaries containing
        keyword value pairs for that step.

    Returns
    -------
    args_str : str
        String representation of ``args_dict``
    """
    args_str="'{"

    for i, step in enumerate(args_dict):
        args_str += f'"{step}":'
        args_str += '{'
        for j, (param, val) in enumerate(args_dict[step].items()):
            args_str += f'"{param}":"{val}"'
            if j < len(args_dict[step])-1:
                args_str += ', '
        args_str += "}"
        if i < len(args_dict)-1:
            args_str += ','
    args_str += "}'"
    return args_str


def run_subprocess(name, cmd, outputs, cal_dir, ins, in_file, short_name, res_file, cores, step_args):
    # Convert step_args dictionary to a string so that it can be passed via command line
    step_args_str = convert_step_args_to_string(step_args)

    command = "{} {} {} '{}' {} {} {} {} --step_args {}"
    command = command.format(name, cmd, outputs, cal_dir, ins, in_file, short_name, cores, step_args_str)
    logging.info("Running {}".format(command))
    process = Popen(command, shell=True, executable="/bin/bash", stderr=PIPE)
    with process.stderr:<log_subprocess
        log_subprocess_output(process.stderr)
    result = process.wait()
    logging.info("Subprocess result was {}".format(result))

    if not os.path.isfile(res_file):
        logging.error("Result file was not created.")
        with open(os.path.join(cal_dir, "general_status.txt")) as status_file:
            status = status_file.readlines()
            for line in status:
                logging.error(line.strip())
            return status

    with open(res_file, 'r') as inf:
        status = inf.readlines()
    return status


@celery_app.task(name='jwql.shared_tasks.shared_tasks.run_calwebb_detector1')
def run_calwebb_detector1(input_file_name, short_name, ext_or_exts, instrument, step_args={}):
    """Run the steps of ``calwebb_detector1`` on the input file, saving the result of each
    step as a separate output file, then return the name-and-path of the file as reduced
    in the reduction directory. Once all requested extensions have been produced, the
    pipeline will return.

    Parameters
    ----------
    input_file_name : str
        File on which to run the pipeline steps

    short_name : str
        Name of the file to be calibrated after any extensions have been stripped off.

    ext_or_exts : list
        List of extensions to be retrieved.

    instrument : str
        Instrument that was used for the observation contained in input_file_name.

    step_args : dict
        A dictionary containing custom arguments to supply to individual pipeline steps.
        When a step is run, the dictionary will be checked for a key matching the step
        name (as defined in jwql.utils.utils.get_pipeline_steps() for the provided
        instrument). The value matching the step key should, itself, be a dictionary that
        can be spliced in to step.call() via dereferencing (**dict)

    Returns
    -------
    reduction_path : str
        The path at which the reduced data file(s) may be found.
    """
    msg = "Starting {} calibration task for {}"
    logging.info(msg.format(instrument, input_file_name))
    config = get_config()
    if isinstance(ext_or_exts, str):
        ext_or_exts = [ext_or_exts]

    input_dir = os.path.join(config['transfer_dir'], "incoming")
    cal_dir = os.path.join(config['outputs'], "calibrated_data")
    output_dir = os.path.join(config['transfer_dir'], "outgoing")
    msg = "Input from {}, calibrate in {}, output to {}"
    logging.info(msg.format(input_dir, cal_dir, output_dir))

    input_file = os.path.join(input_dir, input_file_name)
    current_dir = os.path.dirname(__file__)
    cmd_name = os.path.join(current_dir, "run_pipeline.py")
    outputs = ",".join(ext_or_exts)
    result_file = os.path.join(cal_dir, short_name+"_status.txt")
    if "all" in ext_or_exts:
        logging.info("All outputs requested")
        if instrument.lower() != 'miri':
            out_exts = ["dq_init", "saturation", "superbias", "refpix", "linearity",
                        "persistence", "dark_current", "jump", "rate"]
        else:
            out_exts = ["group_scale", "dq_init", "saturation", "firstframe", "lastframe", "reset",
                        "linearity", "rscd", "dark_current", "refpix", "jump", "rate", "gain_scale"]

        calibrated_files = ["{}_{}.fits".format(short_name, ext) for ext in out_exts]
        logging.info("Requesting {}".format(calibrated_files))
    else:
        calibrated_files = ["{}_{}.fits".format(short_name, ext) for ext in ext_or_exts]
        logging.info("Requesting {}".format(calibrated_files))

    cores = 'all'
    status = run_subprocess(cmd_name, "cal", outputs, cal_dir, instrument, input_file,
<<<<<<< HEAD
                            short_name, result_file, cores, step_args)
=======
                            short_name, result_file, cores)
>>>>>>> 4d858e78

    if status[-1].strip() == "SUCCEEDED":
        logging.info("Subprocess reports successful finish.")
    else:
        managed = False
        logging.error("Pipeline subprocess failed.")
        core_fail = False
        for line in status:
            if "[Errno 12] Cannot allocate memory" in line:
                core_fail = True
            logging.error("\t{}".format(line.strip()))
        if core_fail:
            cores = "half"
            status = run_subprocess(cmd_name, "cal", outputs, cal_dir, instrument,
<<<<<<< HEAD
                                    input_file, short_name, result_file, cores, step_args)
=======
                                    input_file, short_name, result_file, cores)
>>>>>>> 4d858e78
            if status[-1].strip() == "SUCCEEDED":
                logging.info("Subprocess reports successful finish.")
                managed = True
            else:
                logging.error("Pipeline subprocess failed.")
                core_fail = False
                for line in status:
                    if "[Errno 12] Cannot allocate memory" in line:
                        core_fail = True
                    logging.error("\t{}".format(line.strip()))
                if core_fail:
                    cores = "none"
                    status = run_subprocess(cmd_name, "cal", outputs, cal_dir, instrument,
<<<<<<< HEAD
                                            input_file, short_name, result_file, cores, step_args)
=======
                                            input_file, short_name, result_file, cores)
>>>>>>> 4d858e78
                    if status[-1].strip() == "SUCCEEDED":
                        logging.info("Subprocess reports successful finish.")
                        managed = True
                    else:
                        logging.error("Pipeline subprocess failed.")
        if not managed:
            raise ValueError("Pipeline Failed")

    for file in calibrated_files:
        logging.info("Checking for output {}".format(file))
        if not os.path.isfile(os.path.join(cal_dir, file)):
            logging.error("ERROR: {} not found".format(file))
            raise FileNotFoundError(file)
        logging.info("Copying output file {}".format(file))
        copy_files([os.path.join(cal_dir, file)], output_dir)
        set_permissions(os.path.join(output_dir, file))

    logging.info("Removing local files.")
    files_to_remove = glob(os.path.join(cal_dir, short_name+"*"))
    for file_name in files_to_remove:
        logging.info("\tRemoving {}".format(file_name))
        os.remove(file_name)

    logging.info("Finished calibration.")


@celery_app.task(name='jwql.shared_tasks.shared_tasks.calwebb_detector1_save_jump')
def calwebb_detector1_save_jump(input_file_name, instrument, ramp_fit=True, save_fitopt=True):
    """Call ``calwebb_detector1`` on the provided file, running all
    steps up to the ``ramp_fit`` step, and save the result. Optionally
    run the ``ramp_fit`` step and save the resulting slope file as well.

    Parameters
    ----------
    input_file : str
        Name of fits file to run on the pipeline

    ramp_fit : bool
        If ``False``, the ``ramp_fit`` step is not run. The output file
        will be a ``*_jump.fits`` file.
        If ``True``, the ``*jump.fits`` file will be produced and saved.
        In addition, the ``ramp_fit`` step will be run and a
        ``*rate.fits`` or ``*_rateints.fits`` file will be saved.
        (``rateints`` if the input file has >1 integration)

    save_fitopt : bool
        If ``True``, the file of optional outputs from the ramp fitting
        step of the pipeline is saved.

    Returns
    -------
    jump_output : str
        Name of the saved file containing the output prior to the
        ``ramp_fit`` step.

    pipe_output : str
        Name of the saved file containing the output after ramp-fitting
        is performed (if requested). Otherwise ``None``.

    fitopt_output : str
        Name of the saved file containing the output after ramp-fitting
        is performed (if requested). Otherwise ``None``.
    """
    msg = "Started Save Jump Task on {}. ramp_fit={}, save_fitopt={}"
    logging.info(msg.format(input_file_name, ramp_fit, save_fitopt))
    config = get_config()

    input_dir = os.path.join(config["transfer_dir"], "incoming")
    cal_dir = os.path.join(config['outputs'], "calibrated_data")
    output_dir = os.path.join(config['transfer_dir'], "outgoing")
    msg = "Input from {}, calibrate in {}, output to {}"
    logging.info(msg.format(input_dir, cal_dir, output_dir))

    input_file = os.path.join(input_dir, input_file_name)
    if not os.path.isfile(input_file):
        logging.error("File {} not found!".format(input_file))
        raise FileNotFoundError("{} not found".format(input_file))

    short_name = input_file_name[0: input_file_name.rfind('_')]
    ensure_dir_exists(cal_dir)
    output_dir = os.path.join(config["transfer_dir"], "outgoing")

    cmd_name = os.path.join(os.path.dirname(__file__), "run_pipeline.py")
    result_file = os.path.join(cal_dir, short_name+"_status.txt")

    cores = 'all'
    status = run_subprocess(cmd_name, "jump", "all", cal_dir, instrument, input_file,
                            short_name, result_file, cores)

    if status[-1].strip() == "SUCCEEDED":
        logging.info("Subprocess reports successful finish.")
    else:
        logging.error("Pipeline subprocess failed.")
        managed = False
        core_fail = False
        for line in status:
            if "[Errno 12] Cannot allocate memory" in line:
                core_fail = True
            logging.error("\t{}".format(line.strip()))
        if core_fail:
            cores = "half"
            status = run_subprocess(cmd_name, "jump", "all", cal_dir, instrument,
                                    input_file, short_name, result_file, cores)
            if status[-1].strip() == "SUCCEEDED":
                logging.info("Subprocess reports successful finish.")
                managed = True
            else:
                logging.error("Pipeline subprocess failed.")
                core_fail = False
                for line in status:
                    if "[Errno 12] Cannot allocate memory" in line:
                        core_fail = True
                    logging.error("\t{}".format(line.strip()))
                if core_fail:
                    cores = "none"
                    status = run_subprocess(cmd_name, "jump", "all", cal_dir, instrument,
                                            input_file, short_name, result_file, cores)
                    if status[-1].strip() == "SUCCEEDED":
                        logging.info("Subprocess reports successful finish.")
                        managed = True
                    else:
                        logging.error("Pipeline subprocess failed.")
        if not managed:
            raise ValueError("Pipeline Failed")

    files = {"jump_output": None, "pipe_output": None, "fitopt_output": None}
    for line in status[-5:-1]:
        file = line.strip()
        logging.info("Copying output file {}".format(file))
        if not os.path.isfile(os.path.join(cal_dir, file)):
            logging.error("WARNING: {} not found".format(file))
        else:
            copy_files([os.path.join(cal_dir, file)], output_dir)
            set_permissions(os.path.join(output_dir, file))
            if "jump" in file:
                files["jump_output"] = os.path.join(output_dir, file)
            if "ramp" in file:
                files["pipe_output"] = os.path.join(output_dir, file)
            if "fitopt" in file:
                files["fitopt_output"] = os.path.join(output_dir, file)

    logging.info("Removing local files.")
    files_to_remove = glob(os.path.join(cal_dir, short_name+"*"))
    for file_name in files_to_remove:
        logging.info("\tRemoving {}".format(file_name))
        os.remove(file_name)

    logging.info("Finished pipeline")
    return files["jump_output"], files["pipe_output"], files["fitopt_output"]


def prep_file(input_file, in_ext):
    """Prepares a file for calibration by:

    - Creating a short file-name from the file (i.e. the name without the calibration
      extension)
    - Creating a redis lock on the short name
    - Copying the uncalibrated file into the transfer directory

    Returns the lock and the short name.

    Parameters
    ----------
    input_file : str
        Name of the fits file to run

    in_ext : str
        The calibration extension currently present on the input file

    Returns
    -------
    lock : redis lock
        Acquired lock on the input file

    short_name : str
        The exposure ID with the calibration tag and the fits extension chopped off.

    uncal_file : str
        The raw file to be calibrated
    """
    config = get_config()
    send_path = os.path.join(config["transfer_dir"], "incoming")
    ensure_dir_exists(send_path)
    receive_path = os.path.join(config["transfer_dir"], "outgoing")
    ensure_dir_exists(receive_path)

    input_path, input_name = os.path.split(input_file)
    logging.info("\tPath is {}, file is {}".format(input_path, input_name))

    if "uncal" not in in_ext and "dark" not in in_ext:
        logging.info("\tSwitching from {} to uncal".format(in_ext))
        uncal_name = os.path.basename(input_file).replace(in_ext, "uncal")
        uncal_file = filesystem_path(uncal_name, check_existence=True)
    else:
        uncal_file = input_file
        uncal_name = input_name

    if not os.path.isfile(uncal_file):
        raise FileNotFoundError("Input File {} does not exist.".format(uncal_file))

    output_file_or_files = []
    short_name = input_name.replace("_" + in_ext, "").replace(".fits", "")
    logging.info("\tLocking {}".format(short_name))
    cal_lock = REDIS_CLIENT.lock(short_name)
    have_lock = cal_lock.acquire(blocking=True)
    if not have_lock:
        msg = "Waited for lock on {}, and was granted it, but don't have it!"
        logging.critical(msg.format(short_name))
        raise ValueError("Redis lock for {} is in an unknown state".format(short_name))
    logging.info("\t\tAcquired Lock.")
    logging.info("\t\tCopying {} to {}".format(uncal_file, send_path))
    copy_files([uncal_file], send_path)
    return short_name, cal_lock, os.path.join(send_path, uncal_name)


def start_pipeline(input_file, short_name, ext_or_exts, instrument, jump_pipe=False, step_args={}):
    """Starts the standard or save_jump pipeline for the provided file.

    .. warning::

        Only call this function if you have already locked the file using Redis.

    This function performs the following steps:

    - Determine whether to call calwebb_detector1 or save_jump tasks
    - If calling save_jump, determine which outputs are expected
    - Call the task
    - return the task result object (so that it can be dealt with appropriately)

    When this function returns, the task may or may not have started, and probably will
    not have finished. Because the task was called using the ``delay()`` method, calling
    ``result.get()`` will block until the result is available.

    .. warning::

        This function will not use the ``celery`` settings to trap exceptions, so calling
        ``result.get()`` *may* raise an exception if the task itself raises an exception.

    Parameters
    ----------
    input_file : str
        Name of fits file to run on the pipeline

    ext_or_exts : str or list-of-str
        The requested output calibrated files

    instrument : str
        Name of the instrument being calibrated

    jump_pipe : bool
        Whether the detector1 jump pipeline is being used (e.g. the bad pixel monitor)

    step_args : dict
        Pipeline step arguments to be passed to the pipeline call. Nested dictionary with keys that
        are the step names (as seen in pipeline_tools.PIPELINE_STEP_MAPPING). Each value is a
        dictionary of keyword value pairs that are relevant for that step.

    Returns
    -------
    result : celery.result.AsyncResult
        The task result object
    """
    if isinstance(ext_or_exts, dict):
        ext_or_exts = ext_or_exts[short_name]
    if jump_pipe:
        ramp_fit = False
        save_fitopt = False
        for ext in ext_or_exts:
            if "ramp" in ext:
                ramp_fit = True
            elif "fitopt" in ext:
                save_fitopt = True
        result = calwebb_detector1_save_jump.delay(input_file, instrument, ramp_fit=ramp_fit, save_fitopt=save_fitopt, step_args=step_args)
    else:
        result = run_calwebb_detector1.delay(input_file, short_name, ext_or_exts, instrument, step_args=step_args)
    return result


def retrieve_files(short_name, ext_or_exts, dest_dir):
    """This function takes the name of a calibrated file, the desired extensions, the
    directory to which they should be copied, and a redis lock. It then does the following:

    - Copy the file(s) with the provided extensions to the output directory
    - Deletes the files from the transfer directory
    - Releases the lock

    Parameters
    ----------
    short_name : str
        Name of the calibrated file (without any calibration tags or file extension)

    ext_or_exts : str or list of str
        Desired extension(s)

    dest_dir : str
        Location for the desired extensions

    Returns
    -------
    output_file_or_files : str or list of str
        The location of the requested calibrated files
    """
    if isinstance(ext_or_exts, dict):
        ext_or_exts = ext_or_exts[short_name]
    config = get_config()
    send_path = os.path.join(config["transfer_dir"], "incoming")
    ensure_dir_exists(send_path)
    receive_path = os.path.join(config["transfer_dir"], "outgoing")
    ensure_dir_exists(receive_path)

    if isinstance(ext_or_exts, str):
        ext_or_exts = [ext_or_exts]
    file_or_files = ["{}_{}.fits".format(short_name, x) for x in ext_or_exts]
    output_file_or_files = [os.path.join(dest_dir, x) for x in file_or_files]
    transfer_file_or_files = [os.path.join(receive_path, x) for x in file_or_files]
    logging.info("\t\tCopying {} to {}".format(file_or_files, dest_dir))
    copy_files([os.path.join(receive_path, x) for x in file_or_files], dest_dir)
    logging.info("\t\tClearing Transfer Files")
    to_clear = glob(os.path.join(send_path, short_name + "*")) + glob(os.path.join(receive_path, short_name + "*"))
    for file in to_clear:
        os.remove(file)
    if len(output_file_or_files) == 1:
        output_file_or_files = output_file_or_files[0]
    return output_file_or_files


def run_pipeline(input_file, in_ext, ext_or_exts, instrument, jump_pipe=False):
    """Convenience function for using the ``run_calwebb_detector1`` function on a data
    file, including the following steps:

    - Lock the file ID so that no other calibration happens at the same time
    - Copy the input (raw) file to the (central storage) transfer location
    - Call the ``run_calwebb_detector1`` task
    - For the extension (or extensions) (where by "extension" we mean 'uncal' or 'refpix'
      or 'jump' rather than something like '.fits') requested, copy the files from the
      outgoing transfer location to the same directory as the input file
    - Delete the input file from the transfer location
    - Delete the output files from the transfer location

    It will then return what it was given – either a single file+path or a list of
    files+paths, depending on what ``out_exts`` was provided as.

    Parameters
    ----------
    input_file : str
        Name of fits file to run on the pipeline

    ext_or_exts : str or list-of-str
        The requested output calibrated files

    instrument : str
        Name of the instrument being calibrated

    jump_pipe : bool
        Whether the detector1 jump pipeline is being used (e.g. the bad pixel monitor)

    Returns
    -------
    file_or_files : str or list-of-str
        Name (or names) of the result file(s), including path(s)
    """
    logging.info("Pipeline Call for {} requesting {}".format(input_file, ext_or_exts))
    try:
        retrieve_dir = os.path.dirname(input_file)
        short_name, cal_lock, uncal_file = prep_file(input_file, in_ext)
        uncal_name = os.path.basename(uncal_file)
        result = start_pipeline(uncal_name, short_name, ext_or_exts, instrument, jump_pipe=jump_pipe)
        logging.info("\t\tStarting with ID {}".format(result.id))
        processed_path = result.get()
        logging.info("\t\tPipeline Complete")
        output = retrieve_files(short_name, ext_or_exts, retrieve_dir)
    except Exception as e:
        logging.error('\tPipeline processing failed for {}'.format(input_name))
        logging.error('\tProcessing raised {}'.format(e))
    finally:
        cal_lock.release()
        logging.info("\tReleased Lock {}".format(short_name))

    logging.info("Pipeline Call Completed")
    return output


def run_parallel_pipeline(input_files, in_ext, ext_or_exts, instrument, jump_pipe=False, step_args={}):
    """Convenience function for using the ``run_calwebb_detector1`` function on a list of
    data files, breaking them into parallel celery calls, collecting the results together,
    and returning the results as another list. In particular, this function will do the
    following:

    - Lock the file ID so that no other calibration happens at the same time
    - Copy the input (raw) file to the (central storage) transfer location
    - Call the ``run_calwebb_detector1`` task
    - For the extension (or extensions) (where by "extension" we mean 'uncal' or 'refpix'
      or 'jump' rather than something like '.fits') requested, copy the files from the
      outgoing transfer location to the same directory as the input file
    - Delete the input file from the transfer location
    - Delete the output files from the transfer location

    It will then return what it was given – either a single file+path or a list of
    files+paths, depending on what ``out_exts`` was provided as.

    Parameters
    ----------
    input_file : str
        Name of fits file to run on the pipeline

    in_ext : str
        Input file extension

    ext_or_exts : str or list-of-str or dict
        The requested output calibrated files. This must be either:

        - A string indicating a single extension to be retrieved for all files.
        - A list of strings indicating multiple extensions to be retrieved for all files.
        - A dict with a key for each input file, containing either a single extension
          string or a multiple-extension list of strings to be retrieved for that file
          (note that a default dict can be used here)

    instrument : str
        Name of the instrument being calibrated

    jump_pipe : bool
        Whether the detector1 jump pipeline is being used (e.g. the bad pixel monitor)

    step_args : dict
        Pipeline step arguments to be passed to the pipeline call. Nested dictionary with keys that
        are the step names (as seen in pipeline_tools.PIPELINE_STEP_MAPPING). Each value is a
        dictionary of keyword value pairs that are relevant for that step.

    Returns
    -------
    file_or_files : str or list-of-str
        Name (or names) of the result file(s), including path(s)
    """
    logging.info("Pipeline call requested calibrated extensions {}".format(ext_or_exts))
    for input_file in input_files:
        logging.info("\tCalibrating {}".format(input_file))

    input_file_paths = {}
    results = {}
    locks = {}
    outputs = {}
    output_dirs = {}

    logging.info("Dispatching celery tasks")
    try:
        for input_file in input_files:
            retrieve_dir = os.path.dirname(input_file)
            logging.info("\tPipeline call for {} requesting {} sent to {}".format(input_file, ext_or_exts, retrieve_dir))
            short_name, cal_lock, uncal_file = prep_file(input_file, in_ext)
            uncal_name = os.path.basename(uncal_file)
            output_dirs[short_name] = retrieve_dir
            input_file_paths[short_name] = input_file
            locks[short_name] = cal_lock
            results[short_name] = start_pipeline(uncal_name, short_name, ext_or_exts, instrument, jump_pipe=jump_pipe, step_args=step_args)
            logging.info("\tStarting {} with ID {}".format(short_name, results[short_name].id))
        logging.info("Celery tasks submitted.")
        logging.info("Waiting for task results")
        for short_name in results:
            try:
                logging.info("\tWaiting for {} ({})".format(short_name, results[short_name].id))
                processed_path = results[short_name].get()
                logging.info("\t{} retrieved".format(short_name))
                outputs[input_file_paths[short_name]] = retrieve_files(short_name, ext_or_exts, output_dirs[short_name])
                logging.info("\tFiles copied for {}".format(short_name))
            except Exception as e:
                logging.error('\tPipeline processing failed for {}'.format(short_name))
                logging.error('\tProcessing raised {}'.format(e))
        logging.info("Finished retrieving results")
    finally:
        logging.info("Releasing locks")
        for short_name in locks:
            locks[short_name].release()
            logging.info("\tReleased Lock {}".format(short_name))
        logging.info("Finished releasing locks")

    logging.info("Pipeline Call Completed")
    return outputs


if __name__ == '__main__':

    pass<|MERGE_RESOLUTION|>--- conflicted
+++ resolved
@@ -348,11 +348,7 @@
 
     cores = 'all'
     status = run_subprocess(cmd_name, "cal", outputs, cal_dir, instrument, input_file,
-<<<<<<< HEAD
                             short_name, result_file, cores, step_args)
-=======
-                            short_name, result_file, cores)
->>>>>>> 4d858e78
 
     if status[-1].strip() == "SUCCEEDED":
         logging.info("Subprocess reports successful finish.")
@@ -367,11 +363,8 @@
         if core_fail:
             cores = "half"
             status = run_subprocess(cmd_name, "cal", outputs, cal_dir, instrument,
-<<<<<<< HEAD
                                     input_file, short_name, result_file, cores, step_args)
-=======
-                                    input_file, short_name, result_file, cores)
->>>>>>> 4d858e78
+
             if status[-1].strip() == "SUCCEEDED":
                 logging.info("Subprocess reports successful finish.")
                 managed = True
@@ -385,11 +378,8 @@
                 if core_fail:
                     cores = "none"
                     status = run_subprocess(cmd_name, "cal", outputs, cal_dir, instrument,
-<<<<<<< HEAD
                                             input_file, short_name, result_file, cores, step_args)
-=======
-                                            input_file, short_name, result_file, cores)
->>>>>>> 4d858e78
+
                     if status[-1].strip() == "SUCCEEDED":
                         logging.info("Subprocess reports successful finish.")
                         managed = True
