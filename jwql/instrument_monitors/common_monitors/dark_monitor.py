--- conflicted
+++ resolved
@@ -515,37 +515,6 @@
         
         try:
 
-<<<<<<< HEAD
-            # Read in all slope images and place into a list
-            slope_image_stack, slope_exptimes = pipeline_tools.image_stack(slope_files)
-
-            # Calculate a mean slope image from the inputs
-            slope_image, stdev_image = calculations.mean_image(slope_image_stack, sigma_threshold=3)
-            mean_slope_file = self.save_mean_slope_image(slope_image, stdev_image, slope_files)
-            logging.info('\tSigma-clipped mean of the slope images saved to: {}'.format(mean_slope_file))
-
-            # ----- Search for new hot/dead/noisy pixels -----
-            # Read in baseline mean slope image and stdev image
-            # The baseline image is used to look for hot/dead/noisy pixels,
-            # but not for comparing mean dark rates. Therefore, updates to
-            # the baseline can be minimal.
-
-            # Limit checks for hot/dead/noisy pixels to full frame data since
-            # subarray data have much shorter exposure times and therefore lower
-            # signal-to-noise
-            aperture_type = Siaf(self.instrument)[self.aperture].AperType
-            if aperture_type == 'FULLSCA':
-                baseline_file = self.get_baseline_filename()
-                if (baseline_file is None) or (not os.path.isfile(baseline_file)):
-                    logging.warning(('\tNo baseline dark current countrate image for {} {}. Setting the '
-                                     'current mean slope image to be the new baseline.'.format(self.instrument, self.aperture)))
-                    baseline_file = mean_slope_file
-                    baseline_mean = deepcopy(slope_image)
-                    baseline_stdev = deepcopy(stdev_image)
-                else:
-                    logging.info('\tBaseline file is {}'.format(baseline_file))
-                    baseline_mean, baseline_stdev = self.read_baseline_slope_image(baseline_file)
-=======
         # Read in all slope images and place into a list
         slope_image_stack, slope_exptimes = pipeline_tools.image_stack(slope_files)
 
@@ -578,7 +547,6 @@
             else:
                 logging.info('\tBaseline file is {}'.format(baseline_file))
                 baseline_mean, baseline_stdev = self.read_baseline_slope_image(baseline_file)
->>>>>>> b6870fa2
 
                 # Check the hot/dead pixel population for changes
                 new_hot_pix, new_dead_pix = self.find_hot_dead_pixels(slope_image, baseline_mean)
