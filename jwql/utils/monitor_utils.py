"""Various utility functions for instrument monitors

Authors
-------

    - Matthew Bourque
    - Bryan Hilbert
    - Maria Pena-Guerrero

Use
---

    This module can be imported as such:

    >>> import monitor_utils
    settings = monitor_utils.update_monitor_table('dark_monitor')

 """
import datetime
import os
from astroquery.mast import Mast, Observations
<<<<<<< HEAD
import numpy as np
=======
from django import setup

>>>>>>> 3c27420a

from jwql.database.database_interface import Monitor, engine
from jwql.utils.constants import ASIC_TEMPLATES, JWST_DATAPRODUCTS, MAST_QUERY_LIMIT
from jwql.utils.logging_functions import configure_logging, get_log_status
from jwql.utils import mast_utils
from jwql.utils.utils import filename_parser


# Increase the limit on the number of entries that can be returned by
# a MAST query.
Mast._portal_api_connection.PAGESIZE = MAST_QUERY_LIMIT

# Determine if the code is being run as part of a github action or Readthedocs build
ON_GITHUB_ACTIONS = '/home/runner' in os.path.expanduser('~') or '/Users/runner' in os.path.expanduser('~')
ON_READTHEDOCS = False
if 'READTHEDOCS' in os.environ:  # pragma: no cover
    ON_READTHEDOCS = os.environ['READTHEDOCS']

if not ON_GITHUB_ACTIONS and not ON_READTHEDOCS:
    # These lines are needed in order to use the Django models in a standalone
    # script (as opposed to code run as a result of a webpage request). If these
    # lines are not run, the script will crash when attempting to import the
    # Django models in the line below.
    os.environ.setdefault("DJANGO_SETTINGS_MODULE", "jwql.website.jwql_proj.settings")
    setup()
    from jwql.website.apps.jwql.models import RootFileInfo


def exclude_asic_tuning(mast_results):
    """Given a list of file information from a MAST query, filter out
    files taken during ASIC tuning, which will have bad data in terms
    of results for the instrument monitors.

    Parameters
    ----------
    mast_results : list
        List of dictionaries containing a MAST query result

    Returns
    -------
    filtered_results : list
        Modified list with ASIC tuning entries removed
    """
    filtered_results = []
    for mast_result in mast_results:
        if mast_result['template'] not in ASIC_TEMPLATES:
            filtered_results.append(mast_result)
    return filtered_results


def initialize_instrument_monitor(module):
    """Configures a log file for the instrument monitor run and
    captures the start time of the monitor

    Parameters
    ----------
    module : str
        The module name (e.g. ``dark_monitor``)

    Returns
    -------
    start_time : datetime object
        The start time of the monitor
    log_file : str
        The path to where the log file is stored
    """
    start_time = datetime.datetime.now()
    log_file = configure_logging(module)

    return start_time, log_file


def mast_query_darks(instrument, aperture, start_date, end_date, readpatt=None):
    """Use ``astroquery`` to search MAST for dark current data

    Parameters
    ----------
    instrument : str
        Instrument name (e.g. ``nircam``)

    aperture : str
        Detector aperture to search for (e.g. ``NRCA1_FULL``)

    start_date : float
        Starting date for the search in MJD

    end_date : float
        Ending date for the search in MJD

    readpatt : str
        Readout pattern to search for (e.g. ``RAPID``). If None,
        readout pattern will not be added to the query parameters.

    Returns
    -------
    query_results : list
        List of dictionaries containing the query results
    """

    # Make sure instrument is correct case
    if instrument.lower() == 'nircam':
        instrument = 'NIRCam'
        dark_template = ['NRC_DARK']
    elif instrument.lower() == 'niriss':
        instrument = 'NIRISS'
        dark_template = ['NIS_DARK']
    elif instrument.lower() == 'nirspec':
        instrument = 'NIRSpec'
        dark_template = ['NRS_DARK']
    elif instrument.lower() == 'fgs':
        instrument = 'FGS'
        dark_template = ['FGS_DARK']
    elif instrument.lower() == 'miri':
        instrument = 'MIRI'
        dark_template = ['MIR_DARKALL', 'MIR_DARKIMG', 'MIR_DARKMRS']

    # instrument_inventory does not allow list inputs to
    # the added_filters input (or at least if you do provide a list, then
    # it becomes a nested list when it sends the query to MAST. The
    # nested list is subsequently ignored by MAST.)
    # So query once for each dark template, and combine outputs into a
    # single list.
    query_results = []
    for template_name in dark_template:

        # Create dictionary of parameters to add
        parameters = {"date_obs_mjd": {"min": start_date, "max": end_date},
                      "apername": aperture, "exp_type": template_name, }

        if readpatt is not None:
            parameters["readpatt"] = readpatt

        query = mast_utils.instrument_inventory(instrument, dataproduct=JWST_DATAPRODUCTS,
                                                add_filters=parameters, return_data=True, caom=False)
        if 'data' in query.keys():
            if len(query['data']) > 0:
                query_results.extend(query['data'])

    # Put the file entries in chronological order
    expstarts = [e['expstart'] for e in query_results]
    idx = np.argsort(expstarts)
    query_results = list(np.array(query_results)[idx])

    return query_results


def mast_query_ta(instrument, aperture, start_date, end_date, readpatt=None):
    """Use ``astroquery`` to search MAST for TA current data

    Parameters
    ----------
    instrument : str
        Instrument name (e.g. ``nirspec``)

    aperture : str
        Detector aperture to search for (e.g. ``NRS_S1600A1_SLIT``)

    start_date : float
        Starting date for the search in MJD

    end_date : float
        Ending date for the search in MJD

    readpatt : str
        Readout pattern to search for (e.g. ``RAPID``). If None,
        readout pattern will not be added to the query parameters.

    Returns
    -------
    query_results : list
        List of dictionaries containing the query results
    """

    # Make sure instrument is correct case
    if instrument.lower() == 'nirspec':
        instrument = 'Nirspec'
        if aperture == 'NRS_S1600A1_SLIT':
            exp_types = ['NRS_TASLIT', 'NRS_BOTA', 'NRS_WATA']
        else:
            exp_types = ['NRS_TACQ', 'NRS_MSATA']

    # instrument_inventory does not allow list inputs to
    # the added_filters input (or at least if you do provide a list, then
    # it becomes a nested list when it sends the query to MAST. The
    # nested list is subsequently ignored by MAST.)
    # So query once for each exp_type, and combine outputs into a
    # single list.
    query_results = []
    for template_name in exp_types:

        # Create dictionary of parameters to add
        parameters = {"date_obs_mjd": {"min": start_date, "max": end_date},
                      "apername": aperture, "exp_type": template_name}

        if readpatt is not None:
            parameters["readpatt"] = readpatt

        query = mast_utils.instrument_inventory(instrument, dataproduct=JWST_DATAPRODUCTS,
                                                add_filters=parameters, return_data=True, caom=False)
        if 'data' in query.keys():
            if len(query['data']) > 0:
                query_results.extend(query['data'])

    return query_results


def model_query_ta(instrument, aperture, start_date, end_date, readpatt=None):
    """Use local Django model to search for TA data.

    Parameters
    ----------
    instrument : str
        Instrument name (e.g. ``nirspec``)
    aperture : str
        Detector aperture to search for (e.g. ``NRS_S1600A1_SLIT``)
    start_date : float
        Starting date for the search in MJD
    end_date : float
        Ending date for the search in MJD
    readpatt : str
        Readout pattern to search for (e.g. ``RAPID``). If None,
        readout pattern will not be added to the query parameters.

    Returns
    -------
    query_results : list
        List of dictionaries containing the query results
    """
    if aperture == 'NRS_S1600A1_SLIT':
        exp_types = ['NRS_TASLIT', 'NRS_BOTA', 'NRS_WATA']
    else:
        exp_types = ['NRS_TACQ', 'NRS_MSATA']

    filter_kwargs = {
        'instrument__iexact': instrument,
        'aperture__iexact': aperture,
        'exp_type__in': exp_types,
        'expstart__gte': start_date,
        'expstart__lte': end_date
    }

    if readpatt is not None:
        filter_kwargs['readpatt'] = readpatt

    # get file info by instrument from local model
    root_file_info = RootFileInfo.objects.filter(**filter_kwargs)

    return root_file_info.values()


def update_monitor_table(module, start_time, log_file):
    """Update the ``monitor`` database table with information about
    the instrument monitor run

    Parameters
    ----------
    module : str
        The module name (e.g. ``dark_monitor``)
    start_time : datetime object
        The start time of the monitor
    log_file : str
        The path to where the log file is stored
    """
    new_entry = {}
    new_entry['monitor_name'] = module
    new_entry['start_time'] = start_time
    new_entry['end_time'] = datetime.datetime.now()
    new_entry['status'] = get_log_status(log_file)
    new_entry['log_file'] = os.path.basename(log_file)

    with engine.begin() as connection:
        connection.execute(Monitor.__table__.insert(), new_entry)<|MERGE_RESOLUTION|>--- conflicted
+++ resolved
@@ -19,12 +19,8 @@
 import datetime
 import os
 from astroquery.mast import Mast, Observations
-<<<<<<< HEAD
 import numpy as np
-=======
 from django import setup
-
->>>>>>> 3c27420a
 
 from jwql.database.database_interface import Monitor, engine
 from jwql.utils.constants import ASIC_TEMPLATES, JWST_DATAPRODUCTS, MAST_QUERY_LIMIT
